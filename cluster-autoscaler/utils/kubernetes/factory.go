/*
Copyright 2016 The Kubernetes Authors.

Licensed under the Apache License, Version 2.0 (the "License");
you may not use this file except in compliance with the License.
You may obtain a copy of the License at

    http://www.apache.org/licenses/LICENSE-2.0

Unless required by applicable law or agreed to in writing, software
distributed under the License is distributed on an "AS IS" BASIS,
WITHOUT WARRANTIES OR CONDITIONS OF ANY KIND, either express or implied.
See the License for the specific language governing permissions and
limitations under the License.
*/

package kubernetes

import (
	clientv1 "k8s.io/api/core/v1"
	clientset "k8s.io/client-go/kubernetes"
	"k8s.io/client-go/kubernetes/fake"
	"k8s.io/client-go/kubernetes/scheme"
	v1core "k8s.io/client-go/kubernetes/typed/core/v1"
	kube_record "k8s.io/client-go/tools/record"
)

// CreateEventRecorder creates an event recorder to send custom events to Kubernetes to be recorded for targeted Kubernetes objects
func CreateEventRecorder(kubeClient clientset.Interface) kube_record.EventRecorder {
<<<<<<< HEAD
	eventBroadcaster := kube_record.NewBroadcaster()
	eventBroadcaster.StartLogging(klog.V(4).Infof)
=======
	eventBroadcaster := kube_record.NewBroadcasterWithCorrelatorOptions(getCorrelationOptions())
>>>>>>> db76938c
	if _, isfake := kubeClient.(*fake.Clientset); !isfake {
		actualSink := &v1core.EventSinkImpl{Interface: v1core.New(kubeClient.CoreV1().RESTClient()).Events("")}
		// EventBroadcaster has a StartLogging() method but the throttling options from getCorrelationOptions() get applied only to
		// actual sinks, which makes it throttle the actual events, but not the corresponding log lines. This leads to massive spam
		// in the Cluster Autoscaler log which can eventually fill up a whole disk. As a workaround, event logging is added
		// as a wrapper to the actual sink.
		// TODO: Do this natively if https://github.com/kubernetes/kubernetes/issues/90168 gets implemented.
		sinkWithLogging := WrapEventSinkWithLogging(actualSink)
		eventBroadcaster.StartRecordingToSink(sinkWithLogging)
	}
	return eventBroadcaster.NewRecorder(scheme.Scheme, clientv1.EventSource{Component: "cluster-autoscaler"})
}<|MERGE_RESOLUTION|>--- conflicted
+++ resolved
@@ -25,14 +25,20 @@
 	kube_record "k8s.io/client-go/tools/record"
 )
 
+const (
+	// Rate of refill for the event spam filter in client go
+	// 1 per event key per 5 minutes.
+	defaultQPS = 1. / 300.
+	// Number of events allowed per event key before rate limiting is triggered
+	// Has to greater than or equal to 1.
+	defaultBurstSize = 1
+	// Number of distinct event keys in the rate limiting cache.
+	defaultLRUCache = 8192
+)
+
 // CreateEventRecorder creates an event recorder to send custom events to Kubernetes to be recorded for targeted Kubernetes objects
 func CreateEventRecorder(kubeClient clientset.Interface) kube_record.EventRecorder {
-<<<<<<< HEAD
-	eventBroadcaster := kube_record.NewBroadcaster()
-	eventBroadcaster.StartLogging(klog.V(4).Infof)
-=======
 	eventBroadcaster := kube_record.NewBroadcasterWithCorrelatorOptions(getCorrelationOptions())
->>>>>>> db76938c
 	if _, isfake := kubeClient.(*fake.Clientset); !isfake {
 		actualSink := &v1core.EventSinkImpl{Interface: v1core.New(kubeClient.CoreV1().RESTClient()).Events("")}
 		// EventBroadcaster has a StartLogging() method but the throttling options from getCorrelationOptions() get applied only to
@@ -44,4 +50,12 @@
 		eventBroadcaster.StartRecordingToSink(sinkWithLogging)
 	}
 	return eventBroadcaster.NewRecorder(scheme.Scheme, clientv1.EventSource{Component: "cluster-autoscaler"})
+}
+
+func getCorrelationOptions() kube_record.CorrelatorOptions {
+	return kube_record.CorrelatorOptions{
+		QPS:          defaultQPS,
+		BurstSize:    defaultBurstSize,
+		LRUCacheSize: defaultLRUCache,
+	}
 }