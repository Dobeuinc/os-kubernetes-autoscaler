--- conflicted
+++ resolved
@@ -109,11 +109,7 @@
 	resp, err := m.DescribeScalingConfigurations(params)
 	if err != nil {
 		klog.Errorf("failed to get ScalingConfiguration info request for %s,because of %s", configID, err.Error())
-<<<<<<< HEAD
-		return "", err
-=======
-		return nil, err
->>>>>>> d09c20dc
+		return nil, err
 	}
 
 	configurations := resp.ScalingConfigurations.ScalingConfiguration
@@ -169,11 +165,7 @@
 	params.ScalingGroupId = asgId
 	resp, err := m.DescribeScalingInstances(params)
 	if err != nil {
-<<<<<<< HEAD
-		klog.Errorf("falied to request scaling instances for %s,Because of %s", asgId, err.Error())
-=======
 		klog.Errorf("failed to request scaling instances for %s,Because of %s", asgId, err.Error())
->>>>>>> d09c20dc
 		return nil, err
 	}
 	return resp.ScalingInstances.ScalingInstance, nil
