/*
Copyright The Kubernetes Authors.

Licensed under the Apache License, Version 2.0 (the "License");
you may not use this file except in compliance with the License.
You may obtain a copy of the License at

    http://www.apache.org/licenses/LICENSE-2.0

Unless required by applicable law or agreed to in writing, software
distributed under the License is distributed on an "AS IS" BASIS,
WITHOUT WARRANTIES OR CONDITIONS OF ANY KIND, either express or implied.
See the License for the specific language governing permissions and
limitations under the License.
*/

// This file was generated by go generate; DO NOT EDIT

package aws

type instanceType struct {
	InstanceType string
	VCPU         int64
	MemoryMb     int64
	GPU          int64
}

// InstanceTypes is a map of ec2 resources
var InstanceTypes = map[string]*instanceType{
	"a1": {
		InstanceType: "a1",
		VCPU:         16,
		MemoryMb:     0,
		GPU:          0,
	},
	"a1.2xlarge": {
		InstanceType: "a1.2xlarge",
		VCPU:         8,
		MemoryMb:     16384,
		GPU:          0,
	},
	"a1.4xlarge": {
		InstanceType: "a1.4xlarge",
		VCPU:         16,
		MemoryMb:     32768,
		GPU:          0,
	},
	"a1.large": {
		InstanceType: "a1.large",
		VCPU:         2,
		MemoryMb:     4096,
		GPU:          0,
	},
	"a1.medium": {
		InstanceType: "a1.medium",
		VCPU:         1,
		MemoryMb:     2048,
		GPU:          0,
	},
	"a1.xlarge": {
		InstanceType: "a1.xlarge",
		VCPU:         4,
		MemoryMb:     8192,
		GPU:          0,
	},
	"c1.medium": {
		InstanceType: "c1.medium",
		VCPU:         2,
		MemoryMb:     1740,
		GPU:          0,
	},
	"c1.xlarge": {
		InstanceType: "c1.xlarge",
		VCPU:         8,
		MemoryMb:     7168,
		GPU:          0,
	},
	"c3": {
		InstanceType: "c3",
		VCPU:         32,
		MemoryMb:     0,
		GPU:          0,
	},
	"c3.2xlarge": {
		InstanceType: "c3.2xlarge",
		VCPU:         8,
		MemoryMb:     15360,
		GPU:          0,
	},
	"c3.4xlarge": {
		InstanceType: "c3.4xlarge",
		VCPU:         16,
		MemoryMb:     30720,
		GPU:          0,
	},
	"c3.8xlarge": {
		InstanceType: "c3.8xlarge",
		VCPU:         32,
		MemoryMb:     61440,
		GPU:          0,
	},
	"c3.large": {
		InstanceType: "c3.large",
		VCPU:         2,
		MemoryMb:     3840,
		GPU:          0,
	},
	"c3.xlarge": {
		InstanceType: "c3.xlarge",
		VCPU:         4,
		MemoryMb:     7680,
		GPU:          0,
	},
	"c4": {
		InstanceType: "c4",
		VCPU:         36,
		MemoryMb:     0,
		GPU:          0,
	},
	"c4.2xlarge": {
		InstanceType: "c4.2xlarge",
		VCPU:         8,
		MemoryMb:     15360,
		GPU:          0,
	},
	"c4.4xlarge": {
		InstanceType: "c4.4xlarge",
		VCPU:         16,
		MemoryMb:     30720,
		GPU:          0,
	},
	"c4.8xlarge": {
		InstanceType: "c4.8xlarge",
		VCPU:         36,
		MemoryMb:     61440,
		GPU:          0,
	},
	"c4.large": {
		InstanceType: "c4.large",
		VCPU:         2,
		MemoryMb:     3840,
		GPU:          0,
	},
	"c4.xlarge": {
		InstanceType: "c4.xlarge",
		VCPU:         4,
		MemoryMb:     7680,
		GPU:          0,
	},
	"c5": {
		InstanceType: "c5",
		VCPU:         72,
		MemoryMb:     0,
		GPU:          0,
	},
	"c5.18xlarge": {
		InstanceType: "c5.18xlarge",
		VCPU:         72,
		MemoryMb:     147456,
		GPU:          0,
	},
	"c5.2xlarge": {
		InstanceType: "c5.2xlarge",
		VCPU:         8,
		MemoryMb:     16384,
		GPU:          0,
	},
	"c5.4xlarge": {
		InstanceType: "c5.4xlarge",
		VCPU:         16,
		MemoryMb:     32768,
		GPU:          0,
	},
	"c5.9xlarge": {
		InstanceType: "c5.9xlarge",
		VCPU:         36,
		MemoryMb:     73728,
		GPU:          0,
	},
	"c5.large": {
		InstanceType: "c5.large",
		VCPU:         2,
		MemoryMb:     4096,
		GPU:          0,
	},
	"c5.xlarge": {
		InstanceType: "c5.xlarge",
		VCPU:         4,
		MemoryMb:     8192,
		GPU:          0,
	},
	"c5d": {
		InstanceType: "c5d",
		VCPU:         72,
		MemoryMb:     0,
		GPU:          0,
	},
	"c5d.18xlarge": {
		InstanceType: "c5d.18xlarge",
		VCPU:         72,
		MemoryMb:     147456,
		GPU:          0,
	},
	"c5d.2xlarge": {
		InstanceType: "c5d.2xlarge",
		VCPU:         8,
		MemoryMb:     16384,
		GPU:          0,
	},
	"c5d.4xlarge": {
		InstanceType: "c5d.4xlarge",
		VCPU:         16,
		MemoryMb:     32768,
		GPU:          0,
	},
	"c5d.9xlarge": {
		InstanceType: "c5d.9xlarge",
		VCPU:         36,
		MemoryMb:     73728,
		GPU:          0,
	},
	"c5d.large": {
		InstanceType: "c5d.large",
		VCPU:         2,
		MemoryMb:     4096,
		GPU:          0,
	},
	"c5d.xlarge": {
		InstanceType: "c5d.xlarge",
		VCPU:         4,
		MemoryMb:     8192,
		GPU:          0,
	},
	"c5n": {
		InstanceType: "c5n",
		VCPU:         72,
		MemoryMb:     0,
		GPU:          0,
	},
	"c5n.18xlarge": {
		InstanceType: "c5n.18xlarge",
		VCPU:         72,
		MemoryMb:     196608,
		GPU:          0,
	},
	"c5n.2xlarge": {
		InstanceType: "c5n.2xlarge",
		VCPU:         8,
		MemoryMb:     21504,
		GPU:          0,
	},
	"c5n.4xlarge": {
		InstanceType: "c5n.4xlarge",
		VCPU:         16,
		MemoryMb:     43008,
		GPU:          0,
	},
	"c5n.9xlarge": {
		InstanceType: "c5n.9xlarge",
		VCPU:         36,
		MemoryMb:     98304,
		GPU:          0,
	},
	"c5n.large": {
		InstanceType: "c5n.large",
		VCPU:         2,
		MemoryMb:     5376,
		GPU:          0,
	},
	"c5n.xlarge": {
		InstanceType: "c5n.xlarge",
		VCPU:         4,
		MemoryMb:     10752,
		GPU:          0,
	},
	"cc2.8xlarge": {
		InstanceType: "cc2.8xlarge",
		VCPU:         32,
		MemoryMb:     61952,
		GPU:          0,
	},
	"cr1.8xlarge": {
		InstanceType: "cr1.8xlarge",
		VCPU:         32,
		MemoryMb:     249856,
		GPU:          0,
	},
	"d2": {
		InstanceType: "d2",
		VCPU:         36,
		MemoryMb:     0,
		GPU:          0,
	},
	"d2.2xlarge": {
		InstanceType: "d2.2xlarge",
		VCPU:         8,
		MemoryMb:     62464,
		GPU:          0,
	},
	"d2.4xlarge": {
		InstanceType: "d2.4xlarge",
		VCPU:         16,
		MemoryMb:     124928,
		GPU:          0,
	},
	"d2.8xlarge": {
		InstanceType: "d2.8xlarge",
		VCPU:         36,
		MemoryMb:     249856,
		GPU:          0,
	},
	"d2.xlarge": {
		InstanceType: "d2.xlarge",
		VCPU:         4,
		MemoryMb:     31232,
		GPU:          0,
	},
	"f1": {
		InstanceType: "f1",
		VCPU:         64,
		MemoryMb:     0,
		GPU:          0,
	},
	"f1.16xlarge": {
		InstanceType: "f1.16xlarge",
		VCPU:         64,
		MemoryMb:     999424,
		GPU:          0,
	},
	"f1.2xlarge": {
		InstanceType: "f1.2xlarge",
		VCPU:         8,
		MemoryMb:     124928,
		GPU:          0,
	},
	"f1.4xlarge": {
		InstanceType: "f1.4xlarge",
		VCPU:         16,
		MemoryMb:     249856,
		GPU:          0,
	},
	"g2": {
		InstanceType: "g2",
		VCPU:         32,
		MemoryMb:     0,
		GPU:          4,
	},
	"g2.2xlarge": {
		InstanceType: "g2.2xlarge",
		VCPU:         8,
		MemoryMb:     15360,
		GPU:          1,
	},
	"g2.8xlarge": {
		InstanceType: "g2.8xlarge",
		VCPU:         32,
		MemoryMb:     61440,
		GPU:          4,
	},
	"g3": {
		InstanceType: "g3",
		VCPU:         64,
		MemoryMb:     0,
		GPU:          4,
	},
	"g3.16xlarge": {
		InstanceType: "g3.16xlarge",
		VCPU:         64,
		MemoryMb:     499712,
		GPU:          4,
	},
	"g3.4xlarge": {
		InstanceType: "g3.4xlarge",
		VCPU:         16,
		MemoryMb:     124928,
		GPU:          1,
	},
	"g3.8xlarge": {
		InstanceType: "g3.8xlarge",
		VCPU:         32,
		MemoryMb:     249856,
		GPU:          2,
	},
	"g3s.xlarge": {
		InstanceType: "g3s.xlarge",
		VCPU:         4,
		MemoryMb:     31232,
<<<<<<< HEAD
		GPU:          0,
=======
		GPU:          1,
>>>>>>> d09c20dc
	},
	"h1": {
		InstanceType: "h1",
		VCPU:         64,
		MemoryMb:     0,
		GPU:          0,
	},
	"h1.16xlarge": {
		InstanceType: "h1.16xlarge",
		VCPU:         64,
		MemoryMb:     262144,
		GPU:          0,
	},
	"h1.2xlarge": {
		InstanceType: "h1.2xlarge",
		VCPU:         8,
		MemoryMb:     32768,
		GPU:          0,
	},
	"h1.4xlarge": {
		InstanceType: "h1.4xlarge",
		VCPU:         16,
		MemoryMb:     65536,
		GPU:          0,
	},
	"h1.8xlarge": {
		InstanceType: "h1.8xlarge",
		VCPU:         32,
		MemoryMb:     131072,
		GPU:          0,
	},
	"hs1.8xlarge": {
		InstanceType: "hs1.8xlarge",
		VCPU:         17,
		MemoryMb:     119808,
		GPU:          0,
	},
	"i2": {
		InstanceType: "i2",
		VCPU:         32,
		MemoryMb:     0,
		GPU:          0,
	},
	"i2.2xlarge": {
		InstanceType: "i2.2xlarge",
		VCPU:         8,
		MemoryMb:     62464,
		GPU:          0,
	},
	"i2.4xlarge": {
		InstanceType: "i2.4xlarge",
		VCPU:         16,
		MemoryMb:     124928,
		GPU:          0,
	},
	"i2.8xlarge": {
		InstanceType: "i2.8xlarge",
		VCPU:         32,
		MemoryMb:     249856,
		GPU:          0,
	},
	"i2.xlarge": {
		InstanceType: "i2.xlarge",
		VCPU:         4,
		MemoryMb:     31232,
		GPU:          0,
	},
	"i3": {
		InstanceType: "i3",
		VCPU:         64,
		MemoryMb:     0,
		GPU:          0,
	},
	"i3.16xlarge": {
		InstanceType: "i3.16xlarge",
		VCPU:         64,
		MemoryMb:     499712,
		GPU:          0,
	},
	"i3.2xlarge": {
		InstanceType: "i3.2xlarge",
		VCPU:         8,
		MemoryMb:     62464,
		GPU:          0,
	},
	"i3.4xlarge": {
		InstanceType: "i3.4xlarge",
		VCPU:         16,
		MemoryMb:     124928,
		GPU:          0,
	},
	"i3.8xlarge": {
		InstanceType: "i3.8xlarge",
		VCPU:         32,
		MemoryMb:     249856,
		GPU:          0,
	},
	"i3.large": {
		InstanceType: "i3.large",
		VCPU:         2,
		MemoryMb:     15616,
		GPU:          0,
	},
	"i3.metal": {
		InstanceType: "i3.metal",
		VCPU:         72,
		MemoryMb:     524288,
		GPU:          0,
	},
	"i3.xlarge": {
		InstanceType: "i3.xlarge",
		VCPU:         4,
		MemoryMb:     31232,
		GPU:          0,
	},
	"m1.large": {
		InstanceType: "m1.large",
		VCPU:         2,
		MemoryMb:     7680,
		GPU:          0,
	},
	"m1.medium": {
		InstanceType: "m1.medium",
		VCPU:         1,
		MemoryMb:     3840,
		GPU:          0,
	},
	"m1.small": {
		InstanceType: "m1.small",
		VCPU:         1,
		MemoryMb:     1740,
		GPU:          0,
	},
	"m1.xlarge": {
		InstanceType: "m1.xlarge",
		VCPU:         4,
		MemoryMb:     15360,
		GPU:          0,
	},
	"m2.2xlarge": {
		InstanceType: "m2.2xlarge",
		VCPU:         4,
		MemoryMb:     35020,
		GPU:          0,
	},
	"m2.4xlarge": {
		InstanceType: "m2.4xlarge",
		VCPU:         8,
		MemoryMb:     70041,
		GPU:          0,
	},
	"m2.xlarge": {
		InstanceType: "m2.xlarge",
		VCPU:         2,
		MemoryMb:     17510,
		GPU:          0,
	},
	"m3": {
		InstanceType: "m3",
		VCPU:         8,
		MemoryMb:     0,
		GPU:          0,
	},
	"m3.2xlarge": {
		InstanceType: "m3.2xlarge",
		VCPU:         8,
		MemoryMb:     30720,
		GPU:          0,
	},
	"m3.large": {
		InstanceType: "m3.large",
		VCPU:         2,
		MemoryMb:     7680,
		GPU:          0,
	},
	"m3.medium": {
		InstanceType: "m3.medium",
		VCPU:         1,
		MemoryMb:     3840,
		GPU:          0,
	},
	"m3.xlarge": {
		InstanceType: "m3.xlarge",
		VCPU:         4,
		MemoryMb:     15360,
		GPU:          0,
	},
	"m4": {
		InstanceType: "m4",
		VCPU:         40,
		MemoryMb:     0,
		GPU:          0,
	},
	"m4.10xlarge": {
		InstanceType: "m4.10xlarge",
		VCPU:         40,
		MemoryMb:     163840,
		GPU:          0,
	},
	"m4.16xlarge": {
		InstanceType: "m4.16xlarge",
		VCPU:         64,
		MemoryMb:     262144,
		GPU:          0,
	},
	"m4.2xlarge": {
		InstanceType: "m4.2xlarge",
		VCPU:         8,
		MemoryMb:     32768,
		GPU:          0,
	},
	"m4.4xlarge": {
		InstanceType: "m4.4xlarge",
		VCPU:         16,
		MemoryMb:     65536,
		GPU:          0,
	},
	"m4.large": {
		InstanceType: "m4.large",
		VCPU:         2,
		MemoryMb:     8192,
		GPU:          0,
	},
	"m4.xlarge": {
		InstanceType: "m4.xlarge",
		VCPU:         4,
		MemoryMb:     16384,
		GPU:          0,
	},
	"m5": {
		InstanceType: "m5",
		VCPU:         96,
		MemoryMb:     0,
		GPU:          0,
	},
	"m5.12xlarge": {
		InstanceType: "m5.12xlarge",
		VCPU:         48,
		MemoryMb:     196608,
		GPU:          0,
	},
	"m5.24xlarge": {
		InstanceType: "m5.24xlarge",
		VCPU:         96,
		MemoryMb:     393216,
		GPU:          0,
	},
	"m5.2xlarge": {
		InstanceType: "m5.2xlarge",
		VCPU:         8,
		MemoryMb:     32768,
		GPU:          0,
	},
	"m5.4xlarge": {
		InstanceType: "m5.4xlarge",
		VCPU:         16,
		MemoryMb:     65536,
		GPU:          0,
	},
	"m5.large": {
		InstanceType: "m5.large",
		VCPU:         2,
		MemoryMb:     8192,
		GPU:          0,
	},
	"m5.metal": {
		InstanceType: "m5.metal",
		VCPU:         96,
		MemoryMb:     393216,
		GPU:          0,
	},
	"m5.xlarge": {
		InstanceType: "m5.xlarge",
		VCPU:         4,
		MemoryMb:     16384,
		GPU:          0,
	},
	"m5a.12xlarge": {
		InstanceType: "m5a.12xlarge",
		VCPU:         48,
		MemoryMb:     196608,
		GPU:          0,
	},
	"m5a.24xlarge": {
		InstanceType: "m5a.24xlarge",
		VCPU:         96,
		MemoryMb:     393216,
		GPU:          0,
	},
	"m5a.2xlarge": {
		InstanceType: "m5a.2xlarge",
		VCPU:         8,
		MemoryMb:     32768,
		GPU:          0,
	},
	"m5a.4xlarge": {
		InstanceType: "m5a.4xlarge",
		VCPU:         16,
		MemoryMb:     65536,
		GPU:          0,
	},
	"m5a.large": {
		InstanceType: "m5a.large",
		VCPU:         2,
		MemoryMb:     8192,
		GPU:          0,
	},
	"m5a.xlarge": {
		InstanceType: "m5a.xlarge",
		VCPU:         4,
		MemoryMb:     16384,
		GPU:          0,
	},
	"m5d": {
		InstanceType: "m5d",
		VCPU:         96,
		MemoryMb:     0,
		GPU:          0,
	},
	"m5d.12xlarge": {
		InstanceType: "m5d.12xlarge",
		VCPU:         48,
		MemoryMb:     196608,
		GPU:          0,
	},
	"m5d.24xlarge": {
		InstanceType: "m5d.24xlarge",
		VCPU:         96,
		MemoryMb:     393216,
		GPU:          0,
	},
	"m5d.2xlarge": {
		InstanceType: "m5d.2xlarge",
		VCPU:         8,
		MemoryMb:     32768,
		GPU:          0,
	},
	"m5d.4xlarge": {
		InstanceType: "m5d.4xlarge",
		VCPU:         16,
		MemoryMb:     65536,
		GPU:          0,
	},
	"m5d.large": {
		InstanceType: "m5d.large",
		VCPU:         2,
		MemoryMb:     8192,
		GPU:          0,
	},
	"m5d.metal": {
		InstanceType: "m5d.metal",
		VCPU:         96,
		MemoryMb:     393216,
		GPU:          0,
	},
	"m5d.xlarge": {
		InstanceType: "m5d.xlarge",
		VCPU:         4,
		MemoryMb:     16384,
		GPU:          0,
	},
	"p2": {
		InstanceType: "p2",
		VCPU:         64,
		MemoryMb:     0,
		GPU:          16,
	},
	"p2.16xlarge": {
		InstanceType: "p2.16xlarge",
		VCPU:         64,
		MemoryMb:     786432,
		GPU:          16,
	},
	"p2.8xlarge": {
		InstanceType: "p2.8xlarge",
		VCPU:         32,
		MemoryMb:     499712,
		GPU:          8,
	},
	"p2.xlarge": {
		InstanceType: "p2.xlarge",
		VCPU:         4,
		MemoryMb:     62464,
		GPU:          1,
	},
	"p3": {
		InstanceType: "p3",
		VCPU:         64,
		MemoryMb:     499712,
		GPU:          8,
	},
	"p3.16xlarge": {
		InstanceType: "p3.16xlarge",
		VCPU:         64,
		MemoryMb:     499712,
		GPU:          8,
	},
	"p3.2xlarge": {
		InstanceType: "p3.2xlarge",
		VCPU:         8,
		MemoryMb:     62464,
		GPU:          1,
	},
	"p3.8xlarge": {
		InstanceType: "p3.8xlarge",
		VCPU:         32,
		MemoryMb:     249856,
		GPU:          4,
	},
	"p3dn": {
		InstanceType: "p3dn",
		VCPU:         96,
		MemoryMb:     786432,
		GPU:          8,
	},
	"p3dn.24xlarge": {
		InstanceType: "p3dn.24xlarge",
		VCPU:         96,
		MemoryMb:     786432,
		GPU:          8,
	},
	"r3": {
		InstanceType: "r3",
		VCPU:         32,
		MemoryMb:     0,
		GPU:          0,
	},
	"r3.2xlarge": {
		InstanceType: "r3.2xlarge",
		VCPU:         8,
		MemoryMb:     62464,
		GPU:          0,
	},
	"r3.4xlarge": {
		InstanceType: "r3.4xlarge",
		VCPU:         16,
		MemoryMb:     124928,
		GPU:          0,
	},
	"r3.8xlarge": {
		InstanceType: "r3.8xlarge",
		VCPU:         32,
		MemoryMb:     249856,
		GPU:          0,
	},
	"r3.large": {
		InstanceType: "r3.large",
		VCPU:         2,
		MemoryMb:     15616,
		GPU:          0,
	},
	"r3.xlarge": {
		InstanceType: "r3.xlarge",
		VCPU:         4,
		MemoryMb:     31232,
		GPU:          0,
	},
	"r4": {
		InstanceType: "r4",
		VCPU:         64,
		MemoryMb:     0,
		GPU:          0,
	},
	"r4.16xlarge": {
		InstanceType: "r4.16xlarge",
		VCPU:         64,
		MemoryMb:     499712,
		GPU:          0,
	},
	"r4.2xlarge": {
		InstanceType: "r4.2xlarge",
		VCPU:         8,
		MemoryMb:     62464,
		GPU:          0,
	},
	"r4.4xlarge": {
		InstanceType: "r4.4xlarge",
		VCPU:         16,
		MemoryMb:     124928,
		GPU:          0,
	},
	"r4.8xlarge": {
		InstanceType: "r4.8xlarge",
		VCPU:         32,
		MemoryMb:     249856,
		GPU:          0,
	},
	"r4.large": {
		InstanceType: "r4.large",
		VCPU:         2,
		MemoryMb:     15616,
		GPU:          0,
	},
	"r4.xlarge": {
		InstanceType: "r4.xlarge",
		VCPU:         4,
		MemoryMb:     31232,
		GPU:          0,
	},
	"r5": {
		InstanceType: "r5",
		VCPU:         96,
		MemoryMb:     0,
		GPU:          0,
	},
	"r5.12xlarge": {
		InstanceType: "r5.12xlarge",
		VCPU:         48,
		MemoryMb:     393216,
		GPU:          0,
	},
	"r5.24xlarge": {
		InstanceType: "r5.24xlarge",
		VCPU:         96,
		MemoryMb:     786432,
		GPU:          0,
	},
	"r5.2xlarge": {
		InstanceType: "r5.2xlarge",
		VCPU:         8,
		MemoryMb:     65536,
		GPU:          0,
	},
	"r5.4xlarge": {
		InstanceType: "r5.4xlarge",
		VCPU:         16,
		MemoryMb:     131072,
		GPU:          0,
	},
	"r5.large": {
		InstanceType: "r5.large",
		VCPU:         2,
		MemoryMb:     16384,
		GPU:          0,
	},
	"r5.metal": {
		InstanceType: "r5.metal",
		VCPU:         96,
		MemoryMb:     786432,
		GPU:          0,
	},
	"r5.xlarge": {
		InstanceType: "r5.xlarge",
		VCPU:         4,
		MemoryMb:     32768,
		GPU:          0,
	},
	"r5a.12xlarge": {
		InstanceType: "r5a.12xlarge",
		VCPU:         48,
		MemoryMb:     393216,
		GPU:          0,
	},
	"r5a.24xlarge": {
		InstanceType: "r5a.24xlarge",
		VCPU:         96,
		MemoryMb:     786432,
		GPU:          0,
	},
	"r5a.2xlarge": {
		InstanceType: "r5a.2xlarge",
		VCPU:         8,
		MemoryMb:     65536,
		GPU:          0,
	},
	"r5a.4xlarge": {
		InstanceType: "r5a.4xlarge",
		VCPU:         16,
		MemoryMb:     131072,
		GPU:          0,
	},
	"r5a.large": {
		InstanceType: "r5a.large",
		VCPU:         2,
		MemoryMb:     16384,
		GPU:          0,
	},
	"r5a.xlarge": {
		InstanceType: "r5a.xlarge",
		VCPU:         4,
		MemoryMb:     32768,
		GPU:          0,
	},
	"r5d": {
		InstanceType: "r5d",
		VCPU:         96,
		MemoryMb:     0,
		GPU:          0,
	},
	"r5d.12xlarge": {
		InstanceType: "r5d.12xlarge",
		VCPU:         48,
		MemoryMb:     393216,
		GPU:          0,
	},
	"r5d.24xlarge": {
		InstanceType: "r5d.24xlarge",
		VCPU:         96,
		MemoryMb:     786432,
		GPU:          0,
	},
	"r5d.2xlarge": {
		InstanceType: "r5d.2xlarge",
		VCPU:         8,
		MemoryMb:     65536,
		GPU:          0,
	},
	"r5d.4xlarge": {
		InstanceType: "r5d.4xlarge",
		VCPU:         16,
		MemoryMb:     131072,
		GPU:          0,
	},
	"r5d.large": {
		InstanceType: "r5d.large",
		VCPU:         2,
		MemoryMb:     16384,
		GPU:          0,
	},
	"r5d.metal": {
		InstanceType: "r5d.metal",
		VCPU:         96,
		MemoryMb:     786432,
		GPU:          0,
	},
	"r5d.xlarge": {
		InstanceType: "r5d.xlarge",
		VCPU:         4,
		MemoryMb:     32768,
		GPU:          0,
	},
	"t1.micro": {
		InstanceType: "t1.micro",
		VCPU:         1,
		MemoryMb:     627,
		GPU:          0,
	},
	"t2.2xlarge": {
		InstanceType: "t2.2xlarge",
		VCPU:         8,
		MemoryMb:     32768,
		GPU:          0,
	},
	"t2.large": {
		InstanceType: "t2.large",
		VCPU:         2,
		MemoryMb:     8192,
		GPU:          0,
	},
	"t2.medium": {
		InstanceType: "t2.medium",
		VCPU:         2,
		MemoryMb:     4096,
		GPU:          0,
	},
	"t2.micro": {
		InstanceType: "t2.micro",
		VCPU:         1,
		MemoryMb:     1024,
		GPU:          0,
	},
	"t2.nano": {
		InstanceType: "t2.nano",
		VCPU:         1,
		MemoryMb:     512,
		GPU:          0,
	},
	"t2.small": {
		InstanceType: "t2.small",
		VCPU:         1,
		MemoryMb:     2048,
		GPU:          0,
	},
	"t2.xlarge": {
		InstanceType: "t2.xlarge",
		VCPU:         4,
		MemoryMb:     16384,
		GPU:          0,
	},
	"t3.2xlarge": {
		InstanceType: "t3.2xlarge",
		VCPU:         8,
		MemoryMb:     32768,
		GPU:          0,
	},
	"t3.large": {
		InstanceType: "t3.large",
		VCPU:         2,
		MemoryMb:     8192,
		GPU:          0,
	},
	"t3.medium": {
		InstanceType: "t3.medium",
		VCPU:         2,
		MemoryMb:     4096,
		GPU:          0,
	},
	"t3.micro": {
		InstanceType: "t3.micro",
		VCPU:         2,
		MemoryMb:     1024,
		GPU:          0,
	},
	"t3.nano": {
		InstanceType: "t3.nano",
		VCPU:         2,
		MemoryMb:     512,
		GPU:          0,
	},
	"t3.small": {
		InstanceType: "t3.small",
		VCPU:         2,
		MemoryMb:     2048,
		GPU:          0,
	},
	"t3.xlarge": {
		InstanceType: "t3.xlarge",
		VCPU:         4,
		MemoryMb:     16384,
		GPU:          0,
	},
	"u-12tb1": {
		InstanceType: "u-12tb1",
		VCPU:         448,
		MemoryMb:     12582912,
		GPU:          0,
	},
	"u-6tb1": {
		InstanceType: "u-6tb1",
		VCPU:         448,
		MemoryMb:     6291456,
		GPU:          0,
	},
	"u-9tb1": {
		InstanceType: "u-9tb1",
		VCPU:         448,
		MemoryMb:     9437184,
		GPU:          0,
	},
	"x1": {
		InstanceType: "x1",
		VCPU:         128,
		MemoryMb:     0,
		GPU:          0,
	},
	"x1.16xlarge": {
		InstanceType: "x1.16xlarge",
		VCPU:         64,
		MemoryMb:     999424,
		GPU:          0,
	},
	"x1.32xlarge": {
		InstanceType: "x1.32xlarge",
		VCPU:         128,
		MemoryMb:     1998848,
		GPU:          0,
	},
	"x1e": {
		InstanceType: "x1e",
		VCPU:         128,
		MemoryMb:     0,
		GPU:          0,
	},
	"x1e.16xlarge": {
		InstanceType: "x1e.16xlarge",
		VCPU:         64,
		MemoryMb:     1998848,
		GPU:          0,
	},
	"x1e.2xlarge": {
		InstanceType: "x1e.2xlarge",
		VCPU:         8,
		MemoryMb:     249856,
		GPU:          0,
	},
	"x1e.32xlarge": {
		InstanceType: "x1e.32xlarge",
		VCPU:         128,
		MemoryMb:     3997696,
		GPU:          0,
	},
	"x1e.4xlarge": {
		InstanceType: "x1e.4xlarge",
		VCPU:         16,
		MemoryMb:     499712,
		GPU:          0,
	},
	"x1e.8xlarge": {
		InstanceType: "x1e.8xlarge",
		VCPU:         32,
		MemoryMb:     999424,
		GPU:          0,
	},
	"x1e.xlarge": {
		InstanceType: "x1e.xlarge",
		VCPU:         4,
		MemoryMb:     124928,
		GPU:          0,
	},
	"z1d": {
		InstanceType: "z1d",
		VCPU:         48,
		MemoryMb:     0,
		GPU:          0,
	},
	"z1d.12xlarge": {
		InstanceType: "z1d.12xlarge",
		VCPU:         48,
		MemoryMb:     393216,
		GPU:          0,
	},
	"z1d.2xlarge": {
		InstanceType: "z1d.2xlarge",
		VCPU:         8,
		MemoryMb:     65536,
		GPU:          0,
	},
	"z1d.3xlarge": {
		InstanceType: "z1d.3xlarge",
		VCPU:         12,
		MemoryMb:     98304,
		GPU:          0,
	},
	"z1d.6xlarge": {
		InstanceType: "z1d.6xlarge",
		VCPU:         24,
		MemoryMb:     196608,
		GPU:          0,
	},
	"z1d.large": {
		InstanceType: "z1d.large",
		VCPU:         2,
		MemoryMb:     16384,
		GPU:          0,
	},
	"z1d.metal": {
		InstanceType: "z1d.metal",
		VCPU:         48,
		MemoryMb:     393216,
		GPU:          0,
	},
	"z1d.xlarge": {
		InstanceType: "z1d.xlarge",
		VCPU:         4,
		MemoryMb:     32768,
		GPU:          0,
	},
}<|MERGE_RESOLUTION|>--- conflicted
+++ resolved
@@ -385,11 +385,7 @@
 		InstanceType: "g3s.xlarge",
 		VCPU:         4,
 		MemoryMb:     31232,
-<<<<<<< HEAD
-		GPU:          0,
-=======
 		GPU:          1,
->>>>>>> d09c20dc
 	},
 	"h1": {
 		InstanceType: "h1",
