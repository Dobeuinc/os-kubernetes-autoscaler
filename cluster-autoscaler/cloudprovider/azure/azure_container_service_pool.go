--- conflicted
+++ resolved
@@ -277,7 +277,7 @@
 func (agentPool *ContainerServiceAgentPool) GetProviderID(name string) string {
 	//TODO: come with a generic way to make it work with provider id formats
 	// in different version of k8s.
-	return "azure://" + strings.ToLower(name)
+	return "azure://" + name
 }
 
 //GetName extracts the name of the node (a format which underlying cloud service understands)
@@ -347,11 +347,7 @@
 func (agentPool *ContainerServiceAgentPool) setSizeInternal(targetSize int) (err error) {
 	if targetSize > agentPool.MaxSize() || targetSize < agentPool.MinSize() {
 		klog.Errorf("Target size %d requested outside Max: %d, Min: %d", targetSize, agentPool.MaxSize(), agentPool.MaxSize())
-<<<<<<< HEAD
-		return fmt.Errorf("Target size %d requested outside Max: %d, Min: %d", targetSize, agentPool.MaxSize(), agentPool.MinSize())
-=======
 		return fmt.Errorf("target size %d requested outside Max: %d, Min: %d", targetSize, agentPool.MaxSize(), agentPool.MinSize())
->>>>>>> d09c20dc
 	}
 
 	klog.V(2).Infof("Setting size for cluster (%q) with new count (%d)", agentPool.clusterName, targetSize)
@@ -400,13 +396,8 @@
 
 		err = agentPool.util.DeleteVirtualMachine(agentPool.nodeResourceGroup, nodeName)
 		if err != nil {
-<<<<<<< HEAD
-			klog.Error(err)
-			return err
-=======
 			klog.Errorf("Failed to delete virtual machine %q with error: %v", nodeName, err)
 			return deleted, err
->>>>>>> d09c20dc
 		}
 
 		// increase the deleted count after delete VM succeed.
@@ -424,13 +415,6 @@
 
 	var providerIDs []string
 	for _, node := range nodes {
-<<<<<<< HEAD
-		klog.Infof("Node: %s", node.Spec.ProviderID)
-		providerIDs = append(providerIDs, node.Spec.ProviderID)
-	}
-	for _, p := range providerIDs {
-		klog.Infof("ProviderID before calling acsmgr: %s", p)
-=======
 		providerIDs = append(providerIDs, node.Spec.ProviderID)
 	}
 
@@ -444,7 +428,6 @@
 		} else {
 			klog.V(3).Infof("Size for agent pool %q has been updated to %d", agentPool.Name, targetSize)
 		}
->>>>>>> d09c20dc
 	}
 	return deleteError
 }
@@ -475,9 +458,6 @@
 	for _, node := range vmList {
 		klog.V(5).Infof("Node Name: %s, ID: %s", *node.Name, *node.ID)
 		if agentPool.IsContainerServiceNode(node.Tags) {
-<<<<<<< HEAD
-			providerID := agentPool.GetProviderID(*node.ID)
-=======
 			providerID, err := convertResourceGroupNameToLower(agentPool.GetProviderID(*node.ID))
 			if err != nil {
 				// This shouldn't happen. Log a waring message for tracking.
@@ -485,7 +465,6 @@
 				continue
 			}
 
->>>>>>> d09c20dc
 			klog.V(5).Infof("Returning back the providerID: %s", providerID)
 			nodeArray = append(nodeArray, providerID)
 		}
@@ -497,11 +476,7 @@
 func (agentPool *ContainerServiceAgentPool) DecreaseTargetSize(delta int) error {
 	if delta >= 0 {
 		klog.Errorf("Size decrease error: %d", delta)
-<<<<<<< HEAD
-		return fmt.Errorf("Size decrease must be negative")
-=======
 		return fmt.Errorf("size decrease must be negative")
->>>>>>> d09c20dc
 	}
 	currentSize, err := agentPool.TargetSize()
 	if err != nil {
