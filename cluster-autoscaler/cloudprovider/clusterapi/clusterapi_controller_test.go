--- conflicted
+++ resolved
@@ -88,15 +88,6 @@
 					GroupVersion: fmt.Sprintf("%s/v1beta1", customCAPIGroup),
 					APIResources: []v1.APIResource{
 						{
-<<<<<<< HEAD
-							Name: "machinedeployments",
-						},
-						{
-							Name: "machinesets",
-						},
-						{
-							Name: "machines",
-=======
 							Name: resourceNameMachineDeployment,
 						},
 						{
@@ -104,7 +95,6 @@
 						},
 						{
 							Name: resourceNameMachine,
->>>>>>> db76938c
 						},
 					},
 				},
@@ -112,15 +102,6 @@
 					GroupVersion: fmt.Sprintf("%s/v1alpha3", defaultCAPIGroup),
 					APIResources: []v1.APIResource{
 						{
-<<<<<<< HEAD
-							Name: "machinedeployments",
-						},
-						{
-							Name: "machinesets",
-						},
-						{
-							Name: "machines",
-=======
 							Name: resourceNameMachineDeployment,
 						},
 						{
@@ -128,7 +109,6 @@
 						},
 						{
 							Name: resourceNameMachine,
->>>>>>> db76938c
 						},
 					},
 				},
@@ -796,10 +776,6 @@
 	if _, err := controller.nodeGroups(); err == nil {
 		t.Fatalf("expected an error")
 	}
-	if err := deleteTestConfigs(t, controller, machineSetConfigs...); err != nil {
-		t.Fatalf("unexpected error: %v", err)
-	}
-	assertNodegroupLen(t, controller, 0)
 
 	// Test #8: machinedeployment with bad scaling bounds results in an error and no nodegroups
 	machineDeploymentConfigs = createMachineDeploymentTestConfigs("MachineDeployment", 2, 1, annotations)
@@ -809,24 +785,6 @@
 	if _, err := controller.nodeGroups(); err == nil {
 		t.Fatalf("expected an error")
 	}
-	if err := deleteTestConfigs(t, controller, machineDeploymentConfigs...); err != nil {
-		t.Fatalf("unexpected error: %v", err)
-	}
-	assertNodegroupLen(t, controller, 0)
-
-	annotations = map[string]string{
-		nodeGroupMinSizeAnnotationKey: "1",
-		nodeGroupMaxSizeAnnotationKey: "5",
-	}
-
-	// Test #9: machineset with nil replicas results in falling back to status count
-	machineSetConfigs = createMachineSetTestConfigs("MachineSet", 1, 1, annotations)
-	machineSetConfigs[0].machineSet.Status.Replicas = *machineSetConfigs[0].machineSet.Spec.Replicas
-	machineSetConfigs[0].machineSet.Spec.Replicas = nil
-	if err := addTestConfigs(t, controller, machineSetConfigs...); err != nil {
-		t.Fatalf("unexpected error: %v", err)
-	}
-	assertNodegroupLen(t, controller, 1)
 }
 
 func TestControllerNodeGroupsNodeCount(t *testing.T) {
@@ -1201,8 +1159,6 @@
 	}
 }
 
-<<<<<<< HEAD
-=======
 func TestGroupVersionHasResource(t *testing.T) {
 	testCases := []struct {
 		description  string
@@ -1267,7 +1223,6 @@
 	}
 }
 
->>>>>>> db76938c
 func TestIsFailedMachineProviderID(t *testing.T) {
 	testCases := []struct {
 		name       string
