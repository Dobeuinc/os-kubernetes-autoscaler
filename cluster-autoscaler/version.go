--- conflicted
+++ resolved
@@ -17,8 +17,4 @@
 package main
 
 // ClusterAutoscalerVersion contains version of CA.
-<<<<<<< HEAD
-const ClusterAutoscalerVersion = "1.13.2"
-=======
-const ClusterAutoscalerVersion = "1.14.3"
->>>>>>> d09c20dc
+const ClusterAutoscalerVersion = "1.14.3"