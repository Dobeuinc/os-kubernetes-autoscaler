/*
Copyright 2015 The Kubernetes Authors.

Licensed under the Apache License, Version 2.0 (the "License");
you may not use this file except in compliance with the License.
You may obtain a copy of the License at

    http://www.apache.org/licenses/LICENSE-2.0

Unless required by applicable law or agreed to in writing, software
distributed under the License is distributed on an "AS IS" BASIS,
WITHOUT WARRANTIES OR CONDITIONS OF ANY KIND, either express or implied.
See the License for the specific language governing permissions and
limitations under the License.
*/

package proxy

import (
	"fmt"
	"net"

	v1 "k8s.io/api/core/v1"
	"k8s.io/apimachinery/pkg/types"
	"k8s.io/apimachinery/pkg/util/sets"
	"k8s.io/kubernetes/pkg/proxy/config"
)

// Provider is the interface provided by proxier implementations.
type Provider interface {
	config.EndpointsHandler
	config.EndpointSliceHandler
	config.ServiceHandler
	config.NodeHandler

	// Sync immediately synchronizes the Provider's current state to proxy rules.
	Sync()
	// SyncLoop runs periodic work.
	// This is expected to run as a goroutine or as the main loop of the app.
	// It does not return.
	SyncLoop()
}

// ServicePortName carries a namespace + name + portname.  This is the unique
// identifier for a load-balanced service.
type ServicePortName struct {
	types.NamespacedName
	Port     string
	Protocol v1.Protocol
}

func (spn ServicePortName) String() string {
	return fmt.Sprintf("%s%s", spn.NamespacedName.String(), fmtPortName(spn.Port))
}

func fmtPortName(in string) string {
	if in == "" {
		return ""
	}
	return fmt.Sprintf(":%s", in)
}

// ServicePort is an interface which abstracts information about a service.
type ServicePort interface {
	// String returns service string.  An example format can be: `IP:Port/Protocol`.
	String() string
	// GetClusterIP returns service cluster IP in net.IP format.
	ClusterIP() net.IP
	// GetPort returns service port if present. If return 0 means not present.
	Port() int
	// GetSessionAffinityType returns service session affinity type
	SessionAffinityType() v1.ServiceAffinity
	// GetStickyMaxAgeSeconds returns service max connection age
	StickyMaxAgeSeconds() int
	// ExternalIPStrings returns service ExternalIPs as a string array.
	ExternalIPStrings() []string
	// LoadBalancerIPStrings returns service LoadBalancerIPs as a string array.
	LoadBalancerIPStrings() []string
	// GetProtocol returns service protocol.
	Protocol() v1.Protocol
	// LoadBalancerSourceRanges returns service LoadBalancerSourceRanges if present empty array if not
	LoadBalancerSourceRanges() []string
	// GetHealthCheckNodePort returns service health check node port if present.  If return 0, it means not present.
	HealthCheckNodePort() int
	// GetNodePort returns a service Node port if present. If return 0, it means not present.
	NodePort() int
	// NodeLocalExternal returns if a service has only node local endpoints for external traffic.
	NodeLocalExternal() bool
	// NodeLocalInternal returns if a service has only node local endpoints for internal traffic.
	NodeLocalInternal() bool
	// InternalTrafficPolicy returns service InternalTrafficPolicy
	InternalTrafficPolicy() *v1.ServiceInternalTrafficPolicyType
<<<<<<< HEAD
	// TopologyKeys returns service TopologyKeys as a string array.
	TopologyKeys() []string
=======
>>>>>>> 0f466983
	// HintsAnnotation returns the value of the v1.AnnotationTopologyAwareHints annotation.
	HintsAnnotation() string
}

// Endpoint in an interface which abstracts information about an endpoint.
// TODO: Rename functions to be consistent with ServicePort.
type Endpoint interface {
	// String returns endpoint string.  An example format can be: `IP:Port`.
	// We take the returned value as ServiceEndpoint.Endpoint.
	String() string
	// GetIsLocal returns true if the endpoint is running in same host as kube-proxy, otherwise returns false.
	GetIsLocal() bool
	// IsReady returns true if an endpoint is ready and not terminating.
	// This is only set when watching EndpointSlices. If using Endpoints, this is always
	// true since only ready endpoints are read from Endpoints.
	IsReady() bool
	// IsServing returns true if an endpoint is ready. It does not account
	// for terminating state.
	// This is only set when watching EndpointSlices. If using Endpoints, this is always
	// true since only ready endpoints are read from Endpoints.
	IsServing() bool
	// IsTerminating retruns true if an endpoint is terminating. For pods,
	// that is any pod with a deletion timestamp.
	// This is only set when watching EndpointSlices. If using Endpoints, this is always
	// false since terminating endpoints are always excluded from Endpoints.
	IsTerminating() bool
<<<<<<< HEAD
	// GetTopology returns the topology information of the endpoint.
	GetTopology() map[string]string
=======
>>>>>>> 0f466983
	// GetZoneHint returns the zone hint for the endpoint. This is based on
	// endpoint.hints.forZones[0].name in the EndpointSlice API.
	GetZoneHints() sets.String
	// IP returns IP part of the endpoint.
	IP() string
	// Port returns the Port part of the endpoint.
	Port() (int, error)
	// Equal checks if two endpoints are equal.
	Equal(Endpoint) bool
	// GetNodeName returns the node name for the endpoint
	GetNodeName() string
	// GetZone returns the zone for the endpoint
	GetZone() string
}

// ServiceEndpoint is used to identify a service and one of its endpoint pair.
type ServiceEndpoint struct {
	Endpoint        string
	ServicePortName ServicePortName
}<|MERGE_RESOLUTION|>--- conflicted
+++ resolved
@@ -90,11 +90,6 @@
 	NodeLocalInternal() bool
 	// InternalTrafficPolicy returns service InternalTrafficPolicy
 	InternalTrafficPolicy() *v1.ServiceInternalTrafficPolicyType
-<<<<<<< HEAD
-	// TopologyKeys returns service TopologyKeys as a string array.
-	TopologyKeys() []string
-=======
->>>>>>> 0f466983
 	// HintsAnnotation returns the value of the v1.AnnotationTopologyAwareHints annotation.
 	HintsAnnotation() string
 }
@@ -121,11 +116,6 @@
 	// This is only set when watching EndpointSlices. If using Endpoints, this is always
 	// false since terminating endpoints are always excluded from Endpoints.
 	IsTerminating() bool
-<<<<<<< HEAD
-	// GetTopology returns the topology information of the endpoint.
-	GetTopology() map[string]string
-=======
->>>>>>> 0f466983
 	// GetZoneHint returns the zone hint for the endpoint. This is based on
 	// endpoint.hints.forZones[0].name in the EndpointSlice API.
 	GetZoneHints() sets.String
