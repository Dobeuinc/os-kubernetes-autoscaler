/*
Copyright 2019 The Kubernetes Authors.

Licensed under the Apache License, Version 2.0 (the "License");
you may not use this file except in compliance with the License.
You may obtain a copy of the License at

    http://www.apache.org/licenses/LICENSE-2.0

Unless required by applicable law or agreed to in writing, software
distributed under the License is distributed on an "AS IS" BASIS,
WITHOUT WARRANTIES OR CONDITIONS OF ANY KIND, either express or implied.
See the License for the specific language governing permissions and
limitations under the License.
*/

package proxy

import (
	"fmt"
	"reflect"
	"sort"
	"strings"
	"sync"

	v1 "k8s.io/api/core/v1"
	discovery "k8s.io/api/discovery/v1"
	"k8s.io/apimachinery/pkg/types"
	"k8s.io/apimachinery/pkg/util/sets"
	utilfeature "k8s.io/apiserver/pkg/util/feature"
<<<<<<< HEAD
	"k8s.io/client-go/tools/record"
=======
	"k8s.io/client-go/tools/events"
>>>>>>> 0f466983
	"k8s.io/klog/v2"
	"k8s.io/kubernetes/pkg/features"
	utilproxy "k8s.io/kubernetes/pkg/proxy/util"
	utilnet "k8s.io/utils/net"
)

// EndpointSliceCache is used as a cache of EndpointSlice information.
type EndpointSliceCache struct {
	// lock protects trackerByServiceMap.
	lock sync.Mutex

	// trackerByServiceMap is the basis of this cache. It contains endpoint
	// slice trackers grouped by service name and endpoint slice name. The first
	// key represents a namespaced service name while the second key represents
	// an endpoint slice name. Since endpoints can move between slices, we
	// require slice specific caching to prevent endpoints being removed from
	// the cache when they may have just moved to a different slice.
	trackerByServiceMap map[types.NamespacedName]*endpointSliceTracker

	makeEndpointInfo makeEndpointFunc
	hostname         string
	ipFamily         v1.IPFamily
	recorder         events.EventRecorder
}

// endpointSliceTracker keeps track of EndpointSlices as they have been applied
// by a proxier along with any pending EndpointSlices that have been updated
// in this cache but not yet applied by a proxier.
type endpointSliceTracker struct {
	applied endpointSliceInfoByName
	pending endpointSliceInfoByName
}

// endpointSliceInfoByName groups endpointSliceInfo by the names of the
// corresponding EndpointSlices.
type endpointSliceInfoByName map[string]*endpointSliceInfo

// endpointSliceInfo contains just the attributes kube-proxy cares about.
// Used for caching. Intentionally small to limit memory util.
type endpointSliceInfo struct {
	Ports     []discovery.EndpointPort
	Endpoints []*endpointInfo
	Remove    bool
}

// endpointInfo contains just the attributes kube-proxy cares about.
// Used for caching. Intentionally small to limit memory util.
// Addresses, NodeName, and Zone are copied from EndpointSlice Endpoints.
type endpointInfo struct {
	Addresses []string
	NodeName  *string
<<<<<<< HEAD
	Topology  map[string]string
=======
	Zone      *string
>>>>>>> 0f466983
	ZoneHints sets.String

	Ready       bool
	Serving     bool
	Terminating bool
}

// spToEndpointMap stores groups Endpoint objects by ServicePortName and
// endpoint string (returned by Endpoint.String()).
type spToEndpointMap map[ServicePortName]map[string]Endpoint

// NewEndpointSliceCache initializes an EndpointSliceCache.
func NewEndpointSliceCache(hostname string, ipFamily v1.IPFamily, recorder events.EventRecorder, makeEndpointInfo makeEndpointFunc) *EndpointSliceCache {
	if makeEndpointInfo == nil {
		makeEndpointInfo = standardEndpointInfo
	}
	return &EndpointSliceCache{
		trackerByServiceMap: map[types.NamespacedName]*endpointSliceTracker{},
		hostname:            hostname,
		ipFamily:            ipFamily,
		makeEndpointInfo:    makeEndpointInfo,
		recorder:            recorder,
	}
}

// newEndpointSliceTracker initializes an endpointSliceTracker.
func newEndpointSliceTracker() *endpointSliceTracker {
	return &endpointSliceTracker{
		applied: endpointSliceInfoByName{},
		pending: endpointSliceInfoByName{},
	}
}

// newEndpointSliceInfo generates endpointSliceInfo from an EndpointSlice.
func newEndpointSliceInfo(endpointSlice *discovery.EndpointSlice, remove bool) *endpointSliceInfo {
	esInfo := &endpointSliceInfo{
		Ports:     make([]discovery.EndpointPort, len(endpointSlice.Ports)),
		Endpoints: []*endpointInfo{},
		Remove:    remove,
	}

	// copy here to avoid mutating shared EndpointSlice object.
	copy(esInfo.Ports, endpointSlice.Ports)
	sort.Sort(byPort(esInfo.Ports))

	if !remove {
		for _, endpoint := range endpointSlice.Endpoints {
			epInfo := &endpointInfo{
				Addresses: endpoint.Addresses,
				Zone:      endpoint.Zone,
				NodeName:  endpoint.NodeName,

				// conditions
				Ready:       endpoint.Conditions.Ready == nil || *endpoint.Conditions.Ready,
				Serving:     endpoint.Conditions.Serving == nil || *endpoint.Conditions.Serving,
				Terminating: endpoint.Conditions.Terminating != nil && *endpoint.Conditions.Terminating,
			}

			if utilfeature.DefaultFeatureGate.Enabled(features.TopologyAwareHints) {
				if endpoint.Hints != nil && len(endpoint.Hints.ForZones) > 0 {
					epInfo.ZoneHints = sets.String{}
					for _, zone := range endpoint.Hints.ForZones {
						epInfo.ZoneHints.Insert(zone.Name)
					}
				}
			}

			if utilfeature.DefaultFeatureGate.Enabled(features.TopologyAwareHints) {
				if endpoint.Hints != nil && len(endpoint.Hints.ForZones) > 0 {
					epInfo.ZoneHints = sets.String{}
					for _, zone := range endpoint.Hints.ForZones {
						epInfo.ZoneHints.Insert(zone.Name)
					}
				}
			}

			esInfo.Endpoints = append(esInfo.Endpoints, epInfo)
		}

		sort.Sort(byAddress(esInfo.Endpoints))
	}

	return esInfo
}

// standardEndpointInfo is the default makeEndpointFunc.
func standardEndpointInfo(ep *BaseEndpointInfo) Endpoint {
	return ep
}

// updatePending updates a pending slice in the cache.
func (cache *EndpointSliceCache) updatePending(endpointSlice *discovery.EndpointSlice, remove bool) bool {
	serviceKey, sliceKey, err := endpointSliceCacheKeys(endpointSlice)
	if err != nil {
		klog.Warningf("Error getting endpoint slice cache keys: %v", err)
		return false
	}

	esInfo := newEndpointSliceInfo(endpointSlice, remove)

	cache.lock.Lock()
	defer cache.lock.Unlock()

	if _, ok := cache.trackerByServiceMap[serviceKey]; !ok {
		cache.trackerByServiceMap[serviceKey] = newEndpointSliceTracker()
	}

	changed := cache.esInfoChanged(serviceKey, sliceKey, esInfo)

	if changed {
		cache.trackerByServiceMap[serviceKey].pending[sliceKey] = esInfo
	}

	return changed
}

// checkoutChanges returns a list of all endpointsChanges that are
// pending and then marks them as applied.
func (cache *EndpointSliceCache) checkoutChanges() []*endpointsChange {
	changes := []*endpointsChange{}

	cache.lock.Lock()
	defer cache.lock.Unlock()

	for serviceNN, esTracker := range cache.trackerByServiceMap {
		if len(esTracker.pending) == 0 {
			continue
		}

		change := &endpointsChange{}

		change.previous = cache.getEndpointsMap(serviceNN, esTracker.applied)

		for name, sliceInfo := range esTracker.pending {
			if sliceInfo.Remove {
				delete(esTracker.applied, name)
			} else {
				esTracker.applied[name] = sliceInfo
			}

			delete(esTracker.pending, name)
		}

		change.current = cache.getEndpointsMap(serviceNN, esTracker.applied)
		changes = append(changes, change)
	}

	return changes
}

// getEndpointsMap computes an EndpointsMap for a given set of EndpointSlices.
func (cache *EndpointSliceCache) getEndpointsMap(serviceNN types.NamespacedName, sliceInfoByName endpointSliceInfoByName) EndpointsMap {
	endpointInfoBySP := cache.endpointInfoByServicePort(serviceNN, sliceInfoByName)
	return endpointsMapFromEndpointInfo(endpointInfoBySP)
}

// endpointInfoByServicePort groups endpoint info by service port name and address.
func (cache *EndpointSliceCache) endpointInfoByServicePort(serviceNN types.NamespacedName, sliceInfoByName endpointSliceInfoByName) spToEndpointMap {
	endpointInfoBySP := spToEndpointMap{}

	for _, sliceInfo := range sliceInfoByName {
		for _, port := range sliceInfo.Ports {
			if port.Name == nil {
				klog.Warningf("ignoring port with nil name %v", port)
				continue
			}
			// TODO: handle nil ports to mean "all"
			if port.Port == nil || *port.Port == int32(0) {
				klog.Warningf("ignoring invalid endpoint port %s", *port.Name)
				continue
			}

			svcPortName := ServicePortName{
				NamespacedName: serviceNN,
				Port:           *port.Name,
				Protocol:       *port.Protocol,
			}

			endpointInfoBySP[svcPortName] = cache.addEndpoints(serviceNN, int(*port.Port), endpointInfoBySP[svcPortName], sliceInfo.Endpoints)
		}
	}

	return endpointInfoBySP
}

// addEndpoints adds endpointInfo for each unique endpoint.
func (cache *EndpointSliceCache) addEndpoints(serviceNN types.NamespacedName, portNum int, endpointSet map[string]Endpoint, endpoints []*endpointInfo) map[string]Endpoint {
	if endpointSet == nil {
		endpointSet = map[string]Endpoint{}
	}

	// iterate through endpoints to add them to endpointSet.
	for _, endpoint := range endpoints {
		if len(endpoint.Addresses) == 0 {
			klog.Warningf("ignoring invalid endpoint port %s with empty addresses", endpoint)
			continue
		}

		// Filter out the incorrect IP version case. Any endpoint port that
		// contains incorrect IP version will be ignored.
		if (cache.ipFamily == v1.IPv6Protocol) != utilnet.IsIPv6String(endpoint.Addresses[0]) {
			// Emit event on the corresponding service which had a different IP
			// version than the endpoint.
			utilproxy.LogAndEmitIncorrectIPVersionEvent(cache.recorder, "endpointslice", endpoint.Addresses[0], serviceNN.Namespace, serviceNN.Name, "")
			continue
		}

		isLocal := false
		nodeName := ""
		if endpoint.NodeName != nil {
			isLocal = cache.isLocal(*endpoint.NodeName)
			nodeName = *endpoint.NodeName
		}

		zone := ""
		if endpoint.Zone != nil {
			zone = *endpoint.Zone
		}

<<<<<<< HEAD
		endpointInfo := newBaseEndpointInfo(endpoint.Addresses[0], portNum, isLocal, endpoint.Topology,
=======
		endpointInfo := newBaseEndpointInfo(endpoint.Addresses[0], nodeName, zone, portNum, isLocal,
>>>>>>> 0f466983
			endpoint.Ready, endpoint.Serving, endpoint.Terminating, endpoint.ZoneHints)

		// This logic ensures we're deduplicating potential overlapping endpoints
		// isLocal should not vary between matching endpoints, but if it does, we
		// favor a true value here if it exists.
		if _, exists := endpointSet[endpointInfo.String()]; !exists || isLocal {
			endpointSet[endpointInfo.String()] = cache.makeEndpointInfo(endpointInfo)
		}
	}

	return endpointSet
}

func (cache *EndpointSliceCache) isLocal(hostname string) bool {
	return len(cache.hostname) > 0 && hostname == cache.hostname
}

// esInfoChanged returns true if the esInfo parameter should be set as a new
// pending value in the cache.
func (cache *EndpointSliceCache) esInfoChanged(serviceKey types.NamespacedName, sliceKey string, esInfo *endpointSliceInfo) bool {
	if _, ok := cache.trackerByServiceMap[serviceKey]; ok {
		appliedInfo, appliedOk := cache.trackerByServiceMap[serviceKey].applied[sliceKey]
		pendingInfo, pendingOk := cache.trackerByServiceMap[serviceKey].pending[sliceKey]

		// If there's already a pending value, return whether or not this would
		// change that.
		if pendingOk {
			return !reflect.DeepEqual(esInfo, pendingInfo)
		}

		// If there's already an applied value, return whether or not this would
		// change that.
		if appliedOk {
			return !reflect.DeepEqual(esInfo, appliedInfo)
		}
	}

	// If this is marked for removal and does not exist in the cache, no changes
	// are necessary.
	if esInfo.Remove {
		return false
	}

	// If not in the cache, and not marked for removal, it should be added.
	return true
}

// endpointsMapFromEndpointInfo computes an endpointsMap from endpointInfo that
// has been grouped by service port and IP.
func endpointsMapFromEndpointInfo(endpointInfoBySP map[ServicePortName]map[string]Endpoint) EndpointsMap {
	endpointsMap := EndpointsMap{}

	// transform endpointInfoByServicePort into an endpointsMap with sorted IPs.
	for svcPortName, endpointSet := range endpointInfoBySP {
		if len(endpointSet) > 0 {
			endpointsMap[svcPortName] = []Endpoint{}
			for _, endpointInfo := range endpointSet {
				endpointsMap[svcPortName] = append(endpointsMap[svcPortName], endpointInfo)

			}
			// Ensure endpoints are always returned in the same order to simplify diffing.
			sort.Sort(byEndpoint(endpointsMap[svcPortName]))

			klog.V(3).Infof("Setting endpoints for %q to %+v", svcPortName, formatEndpointsList(endpointsMap[svcPortName]))
		}
	}

	return endpointsMap
}

// formatEndpointsList returns a string list converted from an endpoints list.
func formatEndpointsList(endpoints []Endpoint) []string {
	var formattedList []string
	for _, ep := range endpoints {
		formattedList = append(formattedList, ep.String())
	}
	return formattedList
}

// endpointSliceCacheKeys returns cache keys used for a given EndpointSlice.
func endpointSliceCacheKeys(endpointSlice *discovery.EndpointSlice) (types.NamespacedName, string, error) {
	var err error
	serviceName, ok := endpointSlice.Labels[discovery.LabelServiceName]
	if !ok || serviceName == "" {
		err = fmt.Errorf("No %s label set on endpoint slice: %s", discovery.LabelServiceName, endpointSlice.Name)
	} else if endpointSlice.Namespace == "" || endpointSlice.Name == "" {
		err = fmt.Errorf("Expected EndpointSlice name and namespace to be set: %v", endpointSlice)
	}
	return types.NamespacedName{Namespace: endpointSlice.Namespace, Name: serviceName}, endpointSlice.Name, err
}

// byAddress helps sort endpointInfo
type byAddress []*endpointInfo

func (e byAddress) Len() int {
	return len(e)
}
func (e byAddress) Swap(i, j int) {
	e[i], e[j] = e[j], e[i]
}
func (e byAddress) Less(i, j int) bool {
	return strings.Join(e[i].Addresses, ",") < strings.Join(e[j].Addresses, ",")
}

// byEndpoint helps sort endpoints by endpoint string.
type byEndpoint []Endpoint

func (e byEndpoint) Len() int {
	return len(e)
}
func (e byEndpoint) Swap(i, j int) {
	e[i], e[j] = e[j], e[i]
}
func (e byEndpoint) Less(i, j int) bool {
	return e[i].String() < e[j].String()
}

// byPort helps sort EndpointSlice ports by port number
type byPort []discovery.EndpointPort

func (p byPort) Len() int {
	return len(p)
}
func (p byPort) Swap(i, j int) {
	p[i], p[j] = p[j], p[i]
}
func (p byPort) Less(i, j int) bool {
	return *p[i].Port < *p[j].Port
}<|MERGE_RESOLUTION|>--- conflicted
+++ resolved
@@ -28,11 +28,7 @@
 	"k8s.io/apimachinery/pkg/types"
 	"k8s.io/apimachinery/pkg/util/sets"
 	utilfeature "k8s.io/apiserver/pkg/util/feature"
-<<<<<<< HEAD
-	"k8s.io/client-go/tools/record"
-=======
 	"k8s.io/client-go/tools/events"
->>>>>>> 0f466983
 	"k8s.io/klog/v2"
 	"k8s.io/kubernetes/pkg/features"
 	utilproxy "k8s.io/kubernetes/pkg/proxy/util"
@@ -84,11 +80,7 @@
 type endpointInfo struct {
 	Addresses []string
 	NodeName  *string
-<<<<<<< HEAD
-	Topology  map[string]string
-=======
 	Zone      *string
->>>>>>> 0f466983
 	ZoneHints sets.String
 
 	Ready       bool
@@ -156,15 +148,6 @@
 				}
 			}
 
-			if utilfeature.DefaultFeatureGate.Enabled(features.TopologyAwareHints) {
-				if endpoint.Hints != nil && len(endpoint.Hints.ForZones) > 0 {
-					epInfo.ZoneHints = sets.String{}
-					for _, zone := range endpoint.Hints.ForZones {
-						epInfo.ZoneHints.Insert(zone.Name)
-					}
-				}
-			}
-
 			esInfo.Endpoints = append(esInfo.Endpoints, epInfo)
 		}
 
@@ -308,11 +291,7 @@
 			zone = *endpoint.Zone
 		}
 
-<<<<<<< HEAD
-		endpointInfo := newBaseEndpointInfo(endpoint.Addresses[0], portNum, isLocal, endpoint.Topology,
-=======
 		endpointInfo := newBaseEndpointInfo(endpoint.Addresses[0], nodeName, zone, portNum, isLocal,
->>>>>>> 0f466983
 			endpoint.Ready, endpoint.Serving, endpoint.Terminating, endpoint.ZoneHints)
 
 		// This logic ensures we're deduplicating potential overlapping endpoints
