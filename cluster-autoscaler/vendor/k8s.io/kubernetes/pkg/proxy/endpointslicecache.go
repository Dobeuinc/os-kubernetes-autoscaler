/*
Copyright 2019 The Kubernetes Authors.

Licensed under the Apache License, Version 2.0 (the "License");
you may not use this file except in compliance with the License.
You may obtain a copy of the License at

    http://www.apache.org/licenses/LICENSE-2.0

Unless required by applicable law or agreed to in writing, software
distributed under the License is distributed on an "AS IS" BASIS,
WITHOUT WARRANTIES OR CONDITIONS OF ANY KIND, either express or implied.
See the License for the specific language governing permissions and
limitations under the License.
*/

package proxy

import (
	"fmt"
<<<<<<< HEAD
=======
	"reflect"
>>>>>>> 477857ad
	"sort"
	"strings"
	"sync"

	"k8s.io/api/core/v1"
	discovery "k8s.io/api/discovery/v1beta1"
	"k8s.io/apimachinery/pkg/types"
	"k8s.io/client-go/tools/record"
	"k8s.io/klog"
	utilproxy "k8s.io/kubernetes/pkg/proxy/util"
	utilnet "k8s.io/utils/net"
)

// EndpointSliceCache is used as a cache of EndpointSlice information.
type EndpointSliceCache struct {
	// lock protects trackerByServiceMap.
	lock sync.Mutex

	// trackerByServiceMap is the basis of this cache. It contains endpoint
	// slice trackers grouped by service name and endpoint slice name. The first
	// key represents a namespaced service name while the second key represents
	// an endpoint slice name. Since endpoints can move between slices, we
	// require slice specific caching to prevent endpoints being removed from
	// the cache when they may have just moved to a different slice.
	trackerByServiceMap map[types.NamespacedName]*endpointSliceTracker

	makeEndpointInfo makeEndpointFunc
	hostname         string
	isIPv6Mode       *bool
	recorder         record.EventRecorder
}

// endpointSliceTracker keeps track of EndpointSlices as they have been applied
// by a proxier along with any pending EndpointSlices that have been updated
// in this cache but not yet applied by a proxier.
type endpointSliceTracker struct {
	applied endpointSliceInfoByName
	pending endpointSliceInfoByName
}

// endpointSliceInfoByName groups endpointSliceInfo by the names of the
// corresponding EndpointSlices.
type endpointSliceInfoByName map[string]*endpointSliceInfo

// endpointSliceInfo contains just the attributes kube-proxy cares about.
// Used for caching. Intentionally small to limit memory util.
type endpointSliceInfo struct {
	Ports     []discovery.EndpointPort
	Endpoints []*endpointInfo
	Remove    bool
}

// endpointInfo contains just the attributes kube-proxy cares about.
// Used for caching. Intentionally small to limit memory util.
// Addresses and Topology are copied from EndpointSlice Endpoints.
type endpointInfo struct {
	Addresses []string
	Topology  map[string]string
}

// spToEndpointMap stores groups Endpoint objects by ServicePortName and
// EndpointSlice name.
type spToEndpointMap map[ServicePortName]map[string]Endpoint

// NewEndpointSliceCache initializes an EndpointSliceCache.
func NewEndpointSliceCache(hostname string, isIPv6Mode *bool, recorder record.EventRecorder, makeEndpointInfo makeEndpointFunc) *EndpointSliceCache {
	if makeEndpointInfo == nil {
		makeEndpointInfo = standardEndpointInfo
	}
	return &EndpointSliceCache{
		trackerByServiceMap: map[types.NamespacedName]*endpointSliceTracker{},
		hostname:            hostname,
		isIPv6Mode:          isIPv6Mode,
		makeEndpointInfo:    makeEndpointInfo,
		recorder:            recorder,
	}
}

// newEndpointSliceTracker initializes an endpointSliceTracker.
func newEndpointSliceTracker() *endpointSliceTracker {
	return &endpointSliceTracker{
		applied: endpointSliceInfoByName{},
		pending: endpointSliceInfoByName{},
	}
}

<<<<<<< HEAD
// Update a slice in the cache.
func (cache *EndpointSliceCache) Update(endpointSlice *discovery.EndpointSlice) {
	serviceKey, sliceKey, err := endpointSliceCacheKeys(endpointSlice)
	if err != nil {
		klog.Warningf("Error getting endpoint slice cache keys: %v", err)
		return
	}

=======
// newEndpointSliceInfo generates endpointSliceInfo from an EndpointSlice.
func newEndpointSliceInfo(endpointSlice *discovery.EndpointSlice, remove bool) *endpointSliceInfo {
>>>>>>> 477857ad
	esInfo := &endpointSliceInfo{
		Ports:     endpointSlice.Ports,
		Endpoints: []*endpointInfo{},
		Remove:    remove,
	}

	sort.Sort(byPort(esInfo.Ports))

	if !remove {
		for _, endpoint := range endpointSlice.Endpoints {
			if endpoint.Conditions.Ready == nil || *endpoint.Conditions.Ready {
				esInfo.Endpoints = append(esInfo.Endpoints, &endpointInfo{
					Addresses: endpoint.Addresses,
					Topology:  endpoint.Topology,
				})
			}
		}

		sort.Sort(byAddress(esInfo.Endpoints))
	}

	return esInfo
}

// standardEndpointInfo is the default makeEndpointFunc.
func standardEndpointInfo(ep *BaseEndpointInfo) Endpoint {
	return ep
}

// updatePending updates a pending slice in the cache.
func (cache *EndpointSliceCache) updatePending(endpointSlice *discovery.EndpointSlice, remove bool) bool {
	serviceKey, sliceKey, err := endpointSliceCacheKeys(endpointSlice)
	if err != nil {
		klog.Warningf("Error getting endpoint slice cache keys: %v", err)
		return false
	}

	esInfo := newEndpointSliceInfo(endpointSlice, remove)

	cache.lock.Lock()
	defer cache.lock.Unlock()

	if _, ok := cache.trackerByServiceMap[serviceKey]; !ok {
		cache.trackerByServiceMap[serviceKey] = newEndpointSliceTracker()
	}

	changed := cache.esInfoChanged(serviceKey, sliceKey, esInfo)

	if changed {
		cache.trackerByServiceMap[serviceKey].pending[sliceKey] = esInfo
	}

	return changed
}

<<<<<<< HEAD
// Delete a slice from the cache.
func (cache *EndpointSliceCache) Delete(endpointSlice *discovery.EndpointSlice) {
	serviceKey, sliceKey, err := endpointSliceCacheKeys(endpointSlice)
	if err != nil {
		klog.Warningf("Error getting endpoint slice cache keys: %v", err)
		return
	}
	delete(cache.sliceByServiceMap[serviceKey], sliceKey)
=======
// checkoutChanges returns a list of all endpointsChanges that are
// pending and then marks them as applied.
func (cache *EndpointSliceCache) checkoutChanges() []*endpointsChange {
	changes := []*endpointsChange{}

	cache.lock.Lock()
	defer cache.lock.Unlock()

	for serviceNN, esTracker := range cache.trackerByServiceMap {
		if len(esTracker.pending) == 0 {
			continue
		}

		change := &endpointsChange{}

		change.previous = cache.getEndpointsMap(serviceNN, esTracker.applied)

		for name, sliceInfo := range esTracker.pending {
			if sliceInfo.Remove {
				delete(esTracker.applied, name)
			} else {
				esTracker.applied[name] = sliceInfo
			}

			delete(esTracker.pending, name)
		}

		change.current = cache.getEndpointsMap(serviceNN, esTracker.applied)
		changes = append(changes, change)
	}

	return changes
>>>>>>> 477857ad
}

// getEndpointsMap computes an EndpointsMap for a given set of EndpointSlices.
func (cache *EndpointSliceCache) getEndpointsMap(serviceNN types.NamespacedName, sliceInfoByName endpointSliceInfoByName) EndpointsMap {
	endpointInfoBySP := cache.endpointInfoByServicePort(serviceNN, sliceInfoByName)
	return endpointsMapFromEndpointInfo(endpointInfoBySP)
}

// endpointInfoByServicePort groups endpoint info by service port name and address.
<<<<<<< HEAD
func (cache *EndpointSliceCache) endpointInfoByServicePort(serviceNN types.NamespacedName) spToEndpointMap {
	endpointInfoBySP := spToEndpointMap{}
	sliceInfoByName, ok := cache.sliceByServiceMap[serviceNN]

	if !ok {
		return endpointInfoBySP
	}

=======
func (cache *EndpointSliceCache) endpointInfoByServicePort(serviceNN types.NamespacedName, sliceInfoByName endpointSliceInfoByName) spToEndpointMap {
	endpointInfoBySP := spToEndpointMap{}

>>>>>>> 477857ad
	for _, sliceInfo := range sliceInfoByName {
		for _, port := range sliceInfo.Ports {
			if port.Name == nil {
				klog.Warningf("ignoring port with nil name %v", port)
				continue
			}
			// TODO: handle nil ports to mean "all"
			if port.Port == nil || *port.Port == int32(0) {
				klog.Warningf("ignoring invalid endpoint port %s", *port.Name)
				continue
			}

			svcPortName := ServicePortName{
				NamespacedName: serviceNN,
				Port:           *port.Name,
				Protocol:       *port.Protocol,
			}

			endpointInfoBySP[svcPortName] = cache.addEndpointsByIP(serviceNN, int(*port.Port), endpointInfoBySP[svcPortName], sliceInfo.Endpoints)
		}
	}

	return endpointInfoBySP
}

// addEndpointsByIP adds endpointInfo for each IP.
func (cache *EndpointSliceCache) addEndpointsByIP(serviceNN types.NamespacedName, portNum int, endpointsByIP map[string]Endpoint, endpoints []*endpointInfo) map[string]Endpoint {
	if endpointsByIP == nil {
		endpointsByIP = map[string]Endpoint{}
	}

	// iterate through endpoints to add them to endpointsByIP.
	for _, endpoint := range endpoints {
		if len(endpoint.Addresses) == 0 {
			klog.Warningf("ignoring invalid endpoint port %s with empty addresses", endpoint)
			continue
		}

		// Filter out the incorrect IP version case. Any endpoint port that
		// contains incorrect IP version will be ignored.
		if cache.isIPv6Mode != nil && utilnet.IsIPv6String(endpoint.Addresses[0]) != *cache.isIPv6Mode {
			// Emit event on the corresponding service which had a different IP
			// version than the endpoint.
			utilproxy.LogAndEmitIncorrectIPVersionEvent(cache.recorder, "endpointslice", endpoint.Addresses[0], serviceNN.Namespace, serviceNN.Name, "")
			continue
		}

		isLocal := cache.isLocal(endpoint.Topology[v1.LabelHostname])
		endpointInfo := newBaseEndpointInfo(endpoint.Addresses[0], portNum, isLocal, endpoint.Topology)

		// This logic ensures we're deduping potential overlapping endpoints
		// isLocal should not vary between matching IPs, but if it does, we
		// favor a true value here if it exists.
		if _, exists := endpointsByIP[endpointInfo.IP()]; !exists || isLocal {
			endpointsByIP[endpointInfo.IP()] = cache.makeEndpointInfo(endpointInfo)
		}
	}

	return endpointsByIP
}

func (cache *EndpointSliceCache) isLocal(hostname string) bool {
	return len(cache.hostname) > 0 && hostname == cache.hostname
}

// esInfoChanged returns true if the esInfo parameter should be set as a new
// pending value in the cache.
func (cache *EndpointSliceCache) esInfoChanged(serviceKey types.NamespacedName, sliceKey string, esInfo *endpointSliceInfo) bool {
	if _, ok := cache.trackerByServiceMap[serviceKey]; ok {
		appliedInfo, appliedOk := cache.trackerByServiceMap[serviceKey].applied[sliceKey]
		pendingInfo, pendingOk := cache.trackerByServiceMap[serviceKey].pending[sliceKey]

		// If there's already a pending value, return whether or not this would
		// change that.
		if pendingOk {
			return !reflect.DeepEqual(esInfo, pendingInfo)
		}

		// If there's already an applied value, return whether or not this would
		// change that.
		if appliedOk {
			return !reflect.DeepEqual(esInfo, appliedInfo)
		}
	}

	// If this is marked for removal and does not exist in the cache, no changes
	// are necessary.
	if esInfo.Remove {
		return false
	}

	// If not in the cache, and not marked for removal, it should be added.
	return true
}

// endpointsMapFromEndpointInfo computes an endpointsMap from endpointInfo that
// has been grouped by service port and IP.
func endpointsMapFromEndpointInfo(endpointInfoBySP map[ServicePortName]map[string]Endpoint) EndpointsMap {
	endpointsMap := EndpointsMap{}

	// transform endpointInfoByServicePort into an endpointsMap with sorted IPs.
	for svcPortName, endpointInfoByIP := range endpointInfoBySP {
		if len(endpointInfoByIP) > 0 {
			endpointsMap[svcPortName] = []Endpoint{}
			for _, endpointInfo := range endpointInfoByIP {
				endpointsMap[svcPortName] = append(endpointsMap[svcPortName], endpointInfo)

			}
			// Ensure IPs are always returned in the same order to simplify diffing.
			sort.Sort(byIP(endpointsMap[svcPortName]))

			klog.V(3).Infof("Setting endpoints for %q to %+v", svcPortName, formatEndpointsList(endpointsMap[svcPortName]))
		}
	}

	return endpointsMap
}

// formatEndpointsList returns a string list converted from an endpoints list.
func formatEndpointsList(endpoints []Endpoint) []string {
	var formattedList []string
	for _, ep := range endpoints {
		formattedList = append(formattedList, ep.String())
	}
	return formattedList
}

// endpointSliceCacheKeys returns cache keys used for a given EndpointSlice.
func endpointSliceCacheKeys(endpointSlice *discovery.EndpointSlice) (types.NamespacedName, string, error) {
	var err error
	serviceName, ok := endpointSlice.Labels[discovery.LabelServiceName]
	if !ok || serviceName == "" {
		err = fmt.Errorf("No %s label set on endpoint slice: %s", discovery.LabelServiceName, endpointSlice.Name)
	} else if endpointSlice.Namespace == "" || endpointSlice.Name == "" {
		err = fmt.Errorf("Expected EndpointSlice name and namespace to be set: %v", endpointSlice)
	}
	return types.NamespacedName{Namespace: endpointSlice.Namespace, Name: serviceName}, endpointSlice.Name, err
<<<<<<< HEAD
=======
}

// byAddress helps sort endpointInfo
type byAddress []*endpointInfo

func (e byAddress) Len() int {
	return len(e)
}
func (e byAddress) Swap(i, j int) {
	e[i], e[j] = e[j], e[i]
}
func (e byAddress) Less(i, j int) bool {
	return strings.Join(e[i].Addresses, ",") < strings.Join(e[j].Addresses, ",")
>>>>>>> 477857ad
}

// byIP helps sort endpoints by IP
type byIP []Endpoint

func (e byIP) Len() int {
	return len(e)
}
func (e byIP) Swap(i, j int) {
	e[i], e[j] = e[j], e[i]
}
func (e byIP) Less(i, j int) bool {
	return e[i].String() < e[j].String()
}

// byPort helps sort EndpointSlice ports by port number
type byPort []discovery.EndpointPort

func (p byPort) Len() int {
	return len(p)
}
func (p byPort) Swap(i, j int) {
	p[i], p[j] = p[j], p[i]
}
func (p byPort) Less(i, j int) bool {
	return *p[i].Port < *p[j].Port
}<|MERGE_RESOLUTION|>--- conflicted
+++ resolved
@@ -18,10 +18,7 @@
 
 import (
 	"fmt"
-<<<<<<< HEAD
-=======
 	"reflect"
->>>>>>> 477857ad
 	"sort"
 	"strings"
 	"sync"
@@ -108,19 +105,8 @@
 	}
 }
 
-<<<<<<< HEAD
-// Update a slice in the cache.
-func (cache *EndpointSliceCache) Update(endpointSlice *discovery.EndpointSlice) {
-	serviceKey, sliceKey, err := endpointSliceCacheKeys(endpointSlice)
-	if err != nil {
-		klog.Warningf("Error getting endpoint slice cache keys: %v", err)
-		return
-	}
-
-=======
 // newEndpointSliceInfo generates endpointSliceInfo from an EndpointSlice.
 func newEndpointSliceInfo(endpointSlice *discovery.EndpointSlice, remove bool) *endpointSliceInfo {
->>>>>>> 477857ad
 	esInfo := &endpointSliceInfo{
 		Ports:     endpointSlice.Ports,
 		Endpoints: []*endpointInfo{},
@@ -176,16 +162,6 @@
 	return changed
 }
 
-<<<<<<< HEAD
-// Delete a slice from the cache.
-func (cache *EndpointSliceCache) Delete(endpointSlice *discovery.EndpointSlice) {
-	serviceKey, sliceKey, err := endpointSliceCacheKeys(endpointSlice)
-	if err != nil {
-		klog.Warningf("Error getting endpoint slice cache keys: %v", err)
-		return
-	}
-	delete(cache.sliceByServiceMap[serviceKey], sliceKey)
-=======
 // checkoutChanges returns a list of all endpointsChanges that are
 // pending and then marks them as applied.
 func (cache *EndpointSliceCache) checkoutChanges() []*endpointsChange {
@@ -218,7 +194,6 @@
 	}
 
 	return changes
->>>>>>> 477857ad
 }
 
 // getEndpointsMap computes an EndpointsMap for a given set of EndpointSlices.
@@ -228,20 +203,9 @@
 }
 
 // endpointInfoByServicePort groups endpoint info by service port name and address.
-<<<<<<< HEAD
-func (cache *EndpointSliceCache) endpointInfoByServicePort(serviceNN types.NamespacedName) spToEndpointMap {
-	endpointInfoBySP := spToEndpointMap{}
-	sliceInfoByName, ok := cache.sliceByServiceMap[serviceNN]
-
-	if !ok {
-		return endpointInfoBySP
-	}
-
-=======
 func (cache *EndpointSliceCache) endpointInfoByServicePort(serviceNN types.NamespacedName, sliceInfoByName endpointSliceInfoByName) spToEndpointMap {
 	endpointInfoBySP := spToEndpointMap{}
 
->>>>>>> 477857ad
 	for _, sliceInfo := range sliceInfoByName {
 		for _, port := range sliceInfo.Ports {
 			if port.Name == nil {
@@ -379,8 +343,6 @@
 		err = fmt.Errorf("Expected EndpointSlice name and namespace to be set: %v", endpointSlice)
 	}
 	return types.NamespacedName{Namespace: endpointSlice.Namespace, Name: serviceName}, endpointSlice.Name, err
-<<<<<<< HEAD
-=======
 }
 
 // byAddress helps sort endpointInfo
@@ -394,7 +356,6 @@
 }
 func (e byAddress) Less(i, j int) bool {
 	return strings.Join(e[i].Addresses, ",") < strings.Join(e[j].Addresses, ",")
->>>>>>> 477857ad
 }
 
 // byIP helps sort endpoints by IP
