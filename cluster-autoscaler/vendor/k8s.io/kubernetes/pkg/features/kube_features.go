/*
Copyright 2017 The Kubernetes Authors.

Licensed under the Apache License, Version 2.0 (the "License");
you may not use this file except in compliance with the License.
You may obtain a copy of the License at

    http://www.apache.org/licenses/LICENSE-2.0

Unless required by applicable law or agreed to in writing, software
distributed under the License is distributed on an "AS IS" BASIS,
WITHOUT WARRANTIES OR CONDITIONS OF ANY KIND, either express or implied.
See the License for the specific language governing permissions and
limitations under the License.
*/

package features

import (
	apiextensionsfeatures "k8s.io/apiextensions-apiserver/pkg/features"
	genericfeatures "k8s.io/apiserver/pkg/features"
	utilfeature "k8s.io/apiserver/pkg/util/feature"
)

const (
	// Every feature gate should add method here following this template:
	//
	// // owner: @username
	// // alpha: v1.X
	// MyFeature utilfeature.Feature = "MyFeature"

	// owner: @tallclair
	// beta: v1.4
	AppArmor utilfeature.Feature = "AppArmor"

	// owner: @mtaufen
	// alpha: v1.4
	// beta: v1.11
	DynamicKubeletConfig utilfeature.Feature = "DynamicKubeletConfig"

	// owner: @pweil-
	// alpha: v1.5
	//
	// Default userns=host for containers that are using other host namespaces, host mounts, the pod
	// contains a privileged container, or specific non-namespaced capabilities (MKNOD, SYS_MODULE,
	// SYS_TIME). This should only be enabled if user namespace remapping is enabled in the docker daemon.
	ExperimentalHostUserNamespaceDefaultingGate utilfeature.Feature = "ExperimentalHostUserNamespaceDefaulting"

	// owner: @vishh
	// alpha: v1.5
	//
	// DEPRECATED - This feature is deprecated by Pod Priority and Preemption as of Kubernetes 1.13.
	// Ensures guaranteed scheduling of pods marked with a special pod annotation `scheduler.alpha.kubernetes.io/critical-pod`
	// and also prevents them from being evicted from a node.
	// Note: This feature is not supported for `BestEffort` pods.
	ExperimentalCriticalPodAnnotation utilfeature.Feature = "ExperimentalCriticalPodAnnotation"

	// owner: @jiayingz
	// beta: v1.10
	//
	// Enables support for Device Plugins
	DevicePlugins utilfeature.Feature = "DevicePlugins"

	// owner: @Huang-Wei
	// beta: v1.13
	//
	// Changes the logic behind evicting Pods from not ready Nodes
	// to take advantage of NoExecute Taints and Tolerations.
	TaintBasedEvictions utilfeature.Feature = "TaintBasedEvictions"

	// owner: @mikedanese
	// alpha: v1.7
	// beta: v1.12
	//
	// Gets a server certificate for the kubelet from the Certificate Signing
	// Request API instead of generating one self signed and auto rotates the
	// certificate as expiration approaches.
	RotateKubeletServerCertificate utilfeature.Feature = "RotateKubeletServerCertificate"

	// owner: @mikedanese
	// beta: v1.8
	//
	// Automatically renews the client certificate used for communicating with
	// the API server as the certificate approaches expiration.
	RotateKubeletClientCertificate utilfeature.Feature = "RotateKubeletClientCertificate"

	// owner: @msau42
	// alpha: v1.7
	//
	// A new volume type that supports local disks on a node.
	PersistentLocalVolumes utilfeature.Feature = "PersistentLocalVolumes"

	// owner: @jinxu
	// beta: v1.10
	//
	// New local storage types to support local storage capacity isolation
	LocalStorageCapacityIsolation utilfeature.Feature = "LocalStorageCapacityIsolation"

	// owner: @gnufied
	// beta: v1.11
	// Ability to Expand persistent volumes
	ExpandPersistentVolumes utilfeature.Feature = "ExpandPersistentVolumes"

	// owner: @mlmhl
	// alpha: v1.11
	// Ability to expand persistent volumes' file system without unmounting volumes.
	ExpandInUsePersistentVolumes utilfeature.Feature = "ExpandInUsePersistentVolumes"

	// owner: @verb
	// alpha: v1.10
	//
	// Allows running a "debug container" in a pod namespaces to troubleshoot a running pod.
	DebugContainers utilfeature.Feature = "DebugContainers"

	// owner: @verb
	// beta: v1.12
	//
	// Allows all containers in a pod to share a process namespace.
	PodShareProcessNamespace utilfeature.Feature = "PodShareProcessNamespace"

	// owner: @bsalamat
	// alpha: v1.8
	//
	// Add priority to pods. Priority affects scheduling and preemption of pods.
	PodPriority utilfeature.Feature = "PodPriority"

	// owner: @resouer
	// alpha: v1.8
	//
	// Enable equivalence class cache for scheduler.
	EnableEquivalenceClassCache utilfeature.Feature = "EnableEquivalenceClassCache"

	// owner: @k82cn
	// beta: v1.12
	//
	// Taint nodes based on their condition status for 'NetworkUnavailable',
	// 'MemoryPressure', 'OutOfDisk' and 'DiskPressure'.
	TaintNodesByCondition utilfeature.Feature = "TaintNodesByCondition"

	// owner: @jsafrane
	// GA: v1.12
	//
	// Note: This feature gate is unconditionally enabled in v1.13 and will be removed in v1.14.
	// Enable mount propagation of volumes.
	MountPropagation utilfeature.Feature = "MountPropagation"

	// owner: @sjenning
	// alpha: v1.11
	//
	// Allows resource reservations at the QoS level preventing pods at lower QoS levels from
	// bursting into resources requested at higher QoS levels (memory only for now)
	QOSReserved utilfeature.Feature = "QOSReserved"

	// owner: @ConnorDoyle
	// alpha: v1.8
	//
	// Alternative container-level CPU affinity policies.
	CPUManager utilfeature.Feature = "CPUManager"

	// owner: @szuecs
	// alpha: v1.12
	//
	// Enable nodes to change CPUCFSQuotaPeriod
	CPUCFSQuotaPeriod utilfeature.Feature = "CustomCPUCFSQuotaPeriod"

	// owner: @derekwaynecarr
	// beta: v1.10
	//
	// Enable pods to consume pre-allocated huge pages of varying page sizes
	HugePages utilfeature.Feature = "HugePages"

	// owner: @sjenning
	// beta: v1.11
	//
	// Enable pods to set sysctls on a pod
	Sysctls utilfeature.Feature = "Sysctls"

	// owner @brendandburns
	// alpha: v1.9
	//
	// Enable nodes to exclude themselves from service load balancers
	ServiceNodeExclusion utilfeature.Feature = "ServiceNodeExclusion"

	// owner: @jsafrane
	// alpha: v1.9
	//
	// Enable running mount utilities in containers.
	MountContainers utilfeature.Feature = "MountContainers"

	// owner: @msau42
	// GA: v1.13
	//
	// Extend the default scheduler to be aware of PV topology and handle PV binding
	VolumeScheduling utilfeature.Feature = "VolumeScheduling"

	// owner: @vladimirvivien
<<<<<<< HEAD
	// beta: v1.10
=======
	// GA: v1.13
>>>>>>> d54edf18
	//
	// Enable mount/attachment of Container Storage Interface (CSI) backed PVs
	CSIPersistentVolume utilfeature.Feature = "CSIPersistentVolume"

	// owner: @saad-ali
	// alpha: v1.12
<<<<<<< HEAD
	// Enable automatic installation of CRD for csi.storage.k8s.io API objects.
	CSICRDAutoInstall utilfeature.Feature = "CSICRDAutoInstall"
=======
	// Enable all logic related to the CSIDriver API object in csi.storage.k8s.io
	CSIDriverRegistry utilfeature.Feature = "CSIDriverRegistry"

	// owner: @verult
	// alpha: v1.12
	// Enable all logic related to the CSINodeInfo API object in csi.storage.k8s.io
	CSINodeInfo utilfeature.Feature = "CSINodeInfo"
>>>>>>> d54edf18

	// owner @MrHohn
	// beta: v1.10
	//
	// Support configurable pod DNS parameters.
	CustomPodDNS utilfeature.Feature = "CustomPodDNS"

	// owner: @screeley44
	// alpha: v1.9
	// beta: v1.13
	//
	// Enable Block volume support in containers.
	BlockVolume utilfeature.Feature = "BlockVolume"

	// owner: @pospispa
	// GA: v1.11
	//
	// Postpone deletion of a PV or a PVC when they are being used
	StorageObjectInUseProtection utilfeature.Feature = "StorageObjectInUseProtection"

	// owner: @aveshagarwal
	// alpha: v1.9
	//
	// Enable resource limits priority function
	ResourceLimitsPriorityFunction utilfeature.Feature = "ResourceLimitsPriorityFunction"

	// owner: @m1093782566
	// GA: v1.11
	//
	// Implement IPVS-based in-cluster service load balancing
	SupportIPVSProxyMode utilfeature.Feature = "SupportIPVSProxyMode"

	// owner: @dims
	// alpha: v1.10
	//
	// Implement support for limiting pids in pods
	SupportPodPidsLimit utilfeature.Feature = "SupportPodPidsLimit"

	// owner: @feiskyer
	// alpha: v1.10
	//
	// Enable Hyper-V containers on Windows
	HyperVContainer utilfeature.Feature = "HyperVContainer"

	// owner: @k82cn
	// beta: v1.12
	//
	// Schedule DaemonSet Pods by default scheduler instead of DaemonSet controller
	ScheduleDaemonSetPods utilfeature.Feature = "ScheduleDaemonSetPods"

	// owner: @mikedanese
	// beta: v1.12
	//
	// Implement TokenRequest endpoint on service account resources.
	TokenRequest utilfeature.Feature = "TokenRequest"

	// owner: @mikedanese
	// beta: v1.12
	//
	// Enable ServiceAccountTokenVolumeProjection support in ProjectedVolumes.
	TokenRequestProjection utilfeature.Feature = "TokenRequestProjection"

	// owner: @mikedanese
	// alpha: v1.13
	//
	// Migrate ServiceAccount volumes to use a projected volume consisting of a
	// ServiceAccountTokenVolumeProjection. This feature adds new required flags
	// to the API server.
	BoundServiceAccountTokenVolume utilfeature.Feature = "BoundServiceAccountTokenVolume"

	// owner: @Random-Liu
	// beta: v1.11
	//
	// Enable container log rotation for cri container runtime
	CRIContainerLogRotation utilfeature.Feature = "CRIContainerLogRotation"

	// owner: @verult
	// GA: v1.13
	//
	// Enables the regional PD feature on GCE.
	GCERegionalPersistentDisk utilfeature.Feature = "GCERegionalPersistentDisk"

	// owner: @krmayankk
	// alpha: v1.10
	//
	// Enables control over the primary group ID of containers' init processes.
	RunAsGroup utilfeature.Feature = "RunAsGroup"

	// owner: @saad-ali
	// ga
	//
	// Allow mounting a subpath of a volume in a container
	// Do not remove this feature gate even though it's GA
	VolumeSubpath utilfeature.Feature = "VolumeSubpath"

	// owner: @gnufied
	// beta : v1.12
	//
	// Add support for volume plugins to report node specific
	// volume limits
	AttachVolumeLimit utilfeature.Feature = "AttachVolumeLimit"

	// owner: @ravig
	// alpha: v1.11
	//
	// Include volume count on node to be considered for balanced resource allocation while scheduling.
	// A node which has closer cpu,memory utilization and volume count is favoured by scheduler
	// while making decisions.
	BalanceAttachedNodeVolumes utilfeature.Feature = "BalanceAttachedNodeVolumes"

	// owner @freehan
	// beta: v1.11
	//
	// Support Pod Ready++
	PodReadinessGates utilfeature.Feature = "PodReadinessGates"

	// owner: @kevtaylor
	// alpha: v1.11
	//
	// Allow subpath environment variable substitution
	// Only applicable if the VolumeSubpath feature is also enabled
	VolumeSubpathEnvExpansion utilfeature.Feature = "VolumeSubpathEnvExpansion"

	// owner: @vikaschoudhary16
	// GA: v1.13
	//
	//
	// Enable probe based plugin watcher utility for discovering Kubelet plugins
	KubeletPluginsWatcher utilfeature.Feature = "KubeletPluginsWatcher"

	// owner: @vikaschoudhary16
	// beta: v1.12
	//
	//
	// Enable resource quota scope selectors
	ResourceQuotaScopeSelectors utilfeature.Feature = "ResourceQuotaScopeSelectors"

	// owner: @vladimirvivien
	// alpha: v1.11
	//
	// Enables CSI to use raw block storage volumes
	CSIBlockVolume utilfeature.Feature = "CSIBlockVolume"

	// owner: @tallclair
	// alpha: v1.12
	//
	// Enables RuntimeClass, for selecting between multiple runtimes to run a pod.
	RuntimeClass utilfeature.Feature = "RuntimeClass"

	// owner: @mtaufen
	// alpha: v1.12
	//
	// Kubelet uses the new Lease API to report node heartbeats,
	// (Kube) Node Lifecycle Controller uses these heartbeats as a node health signal.
	NodeLease utilfeature.Feature = "NodeLease"

	// owner: @janosi
	// alpha: v1.12
	//
	// Enables SCTP as new protocol for Service ports, NetworkPolicy, and ContainerPort in Pod/Containers definition
	SCTPSupport utilfeature.Feature = "SCTPSupport"

	// owner: @xing-yang
	// alpha: v1.12
	//
	// Enable volume snapshot data source support.
	VolumeSnapshotDataSource utilfeature.Feature = "VolumeSnapshotDataSource"

	// owner: @jessfraz
	// alpha: v1.12
	//
	// Enables control over ProcMountType for containers.
	ProcMountType utilfeature.Feature = "ProcMountType"

	// owner: @janetkuo
	// alpha: v1.12
	//
	// Allow TTL controller to clean up Pods and Jobs after they finish.
	TTLAfterFinished utilfeature.Feature = "TTLAfterFinished"

<<<<<<< HEAD
	// owner: @jsafrane
	// Kubernetes skips attaching CSI volumes that don't require attachment.
	//
	CSISkipAttach utilfeature.Feature = "CSISkipAttach"

	// owner: @jsafrane
	//
	// Kubelet sends pod information in NodePublish CSI call when a CSI driver wants so.
	CSIPodInfo utilfeature.Feature = "CSIPodInfo"
=======
	// owner: @dashpole
	// alpha: v1.13
	//
	// Enables the kubelet's pod resources grpc endpoint
	KubeletPodResources utilfeature.Feature = "KubeletPodResources"
>>>>>>> d54edf18
)

func init() {
	utilfeature.DefaultFeatureGate.Add(defaultKubernetesFeatureGates)
}

// defaultKubernetesFeatureGates consists of all known Kubernetes-specific feature keys.
// To add a new feature, define a key for it above and add it here. The features will be
// available throughout Kubernetes binaries.
var defaultKubernetesFeatureGates = map[utilfeature.Feature]utilfeature.FeatureSpec{
	AppArmor:             {Default: true, PreRelease: utilfeature.Beta},
	DynamicKubeletConfig: {Default: true, PreRelease: utilfeature.Beta},
	ExperimentalHostUserNamespaceDefaultingGate: {Default: false, PreRelease: utilfeature.Beta},
	ExperimentalCriticalPodAnnotation:           {Default: false, PreRelease: utilfeature.Alpha},
	DevicePlugins:                               {Default: true, PreRelease: utilfeature.Beta},
<<<<<<< HEAD
	TaintBasedEvictions:                         {Default: false, PreRelease: utilfeature.Alpha},
=======
	TaintBasedEvictions:                         {Default: true, PreRelease: utilfeature.Beta},
>>>>>>> d54edf18
	RotateKubeletServerCertificate:              {Default: true, PreRelease: utilfeature.Beta},
	RotateKubeletClientCertificate:              {Default: true, PreRelease: utilfeature.Beta},
	PersistentLocalVolumes:                      {Default: true, PreRelease: utilfeature.Beta},
	LocalStorageCapacityIsolation:               {Default: true, PreRelease: utilfeature.Beta},
	HugePages:                                   {Default: true, PreRelease: utilfeature.Beta},
	Sysctls:                                     {Default: true, PreRelease: utilfeature.Beta},
	DebugContainers:                             {Default: false, PreRelease: utilfeature.Alpha},
	PodShareProcessNamespace:                    {Default: true, PreRelease: utilfeature.Beta},
	PodPriority:                                 {Default: true, PreRelease: utilfeature.Beta},
	EnableEquivalenceClassCache:                 {Default: false, PreRelease: utilfeature.Alpha},
	TaintNodesByCondition:                       {Default: true, PreRelease: utilfeature.Beta},
	MountPropagation:                            {Default: true, PreRelease: utilfeature.GA},
	QOSReserved:                                 {Default: false, PreRelease: utilfeature.Alpha},
	ExpandPersistentVolumes:                     {Default: true, PreRelease: utilfeature.Beta},
	ExpandInUsePersistentVolumes:                {Default: false, PreRelease: utilfeature.Alpha},
<<<<<<< HEAD
	AttachVolumeLimit:                           {Default: false, PreRelease: utilfeature.Beta},
=======
	AttachVolumeLimit:                           {Default: true, PreRelease: utilfeature.Beta},
>>>>>>> d54edf18
	CPUManager:                                  {Default: true, PreRelease: utilfeature.Beta},
	CPUCFSQuotaPeriod:                           {Default: false, PreRelease: utilfeature.Alpha},
	ServiceNodeExclusion:                        {Default: false, PreRelease: utilfeature.Alpha},
	MountContainers:                             {Default: false, PreRelease: utilfeature.Alpha},
<<<<<<< HEAD
	VolumeScheduling:                            {Default: true, PreRelease: utilfeature.Beta},
	CSIPersistentVolume:                         {Default: true, PreRelease: utilfeature.Beta},
	CSICRDAutoInstall:                           {Default: false, PreRelease: utilfeature.Alpha},
=======
	VolumeScheduling:                            {Default: true, PreRelease: utilfeature.GA},
	CSIPersistentVolume:                         {Default: true, PreRelease: utilfeature.GA},
	CSIDriverRegistry:                           {Default: false, PreRelease: utilfeature.Alpha},
	CSINodeInfo:                                 {Default: false, PreRelease: utilfeature.Alpha},
>>>>>>> d54edf18
	CustomPodDNS:                                {Default: true, PreRelease: utilfeature.Beta},
	BlockVolume:                                 {Default: true, PreRelease: utilfeature.Beta},
	StorageObjectInUseProtection:                {Default: true, PreRelease: utilfeature.GA},
	ResourceLimitsPriorityFunction:              {Default: false, PreRelease: utilfeature.Alpha},
	SupportIPVSProxyMode:                        {Default: true, PreRelease: utilfeature.GA},
	SupportPodPidsLimit:                         {Default: false, PreRelease: utilfeature.Alpha},
	HyperVContainer:                             {Default: false, PreRelease: utilfeature.Alpha},
<<<<<<< HEAD
	ScheduleDaemonSetPods:                       {Default: false, PreRelease: utilfeature.Alpha},
	TokenRequest:                                {Default: true, PreRelease: utilfeature.Beta},
	TokenRequestProjection:                      {Default: true, PreRelease: utilfeature.Beta},
=======
	ScheduleDaemonSetPods:                       {Default: true, PreRelease: utilfeature.Beta},
	TokenRequest:                                {Default: true, PreRelease: utilfeature.Beta},
	TokenRequestProjection:                      {Default: true, PreRelease: utilfeature.Beta},
	BoundServiceAccountTokenVolume:              {Default: false, PreRelease: utilfeature.Alpha},
>>>>>>> d54edf18
	CRIContainerLogRotation:                     {Default: true, PreRelease: utilfeature.Beta},
	GCERegionalPersistentDisk:                   {Default: true, PreRelease: utilfeature.GA},
	RunAsGroup:                                  {Default: false, PreRelease: utilfeature.Alpha},
	VolumeSubpath:                               {Default: true, PreRelease: utilfeature.GA},
	BalanceAttachedNodeVolumes:                  {Default: false, PreRelease: utilfeature.Alpha},
	PodReadinessGates:                           {Default: true, PreRelease: utilfeature.Beta},
	VolumeSubpathEnvExpansion:                   {Default: false, PreRelease: utilfeature.Alpha},
<<<<<<< HEAD
	KubeletPluginsWatcher:                       {Default: true, PreRelease: utilfeature.Beta},
=======
	KubeletPluginsWatcher:                       {Default: true, PreRelease: utilfeature.GA},
>>>>>>> d54edf18
	ResourceQuotaScopeSelectors:                 {Default: true, PreRelease: utilfeature.Beta},
	CSIBlockVolume:                              {Default: false, PreRelease: utilfeature.Alpha},
	RuntimeClass:                                {Default: false, PreRelease: utilfeature.Alpha},
	NodeLease:                                   {Default: false, PreRelease: utilfeature.Alpha},
	SCTPSupport:                                 {Default: false, PreRelease: utilfeature.Alpha},
	VolumeSnapshotDataSource:                    {Default: false, PreRelease: utilfeature.Alpha},
	ProcMountType:                               {Default: false, PreRelease: utilfeature.Alpha},
	TTLAfterFinished:                            {Default: false, PreRelease: utilfeature.Alpha},
<<<<<<< HEAD
	CSISkipAttach:                               {Default: false, PreRelease: utilfeature.Alpha},
	CSIPodInfo:                                  {Default: false, PreRelease: utilfeature.Alpha},
=======
	KubeletPodResources:                         {Default: false, PreRelease: utilfeature.Alpha},
>>>>>>> d54edf18

	// inherited features from generic apiserver, relisted here to get a conflict if it is changed
	// unintentionally on either side:
	genericfeatures.StreamingProxyRedirects: {Default: true, PreRelease: utilfeature.Beta},
	genericfeatures.AdvancedAuditing:        {Default: true, PreRelease: utilfeature.GA},
<<<<<<< HEAD
	genericfeatures.APIResponseCompression:  {Default: false, PreRelease: utilfeature.Alpha},
	genericfeatures.Initializers:            {Default: false, PreRelease: utilfeature.Alpha},
	genericfeatures.APIListChunking:         {Default: true, PreRelease: utilfeature.Beta},
	genericfeatures.DryRun:                  {Default: false, PreRelease: utilfeature.Alpha},
=======
	genericfeatures.DynamicAuditing:         {Default: false, PreRelease: utilfeature.Alpha},
	genericfeatures.APIResponseCompression:  {Default: false, PreRelease: utilfeature.Alpha},
	genericfeatures.Initializers:            {Default: false, PreRelease: utilfeature.Alpha},
	genericfeatures.APIListChunking:         {Default: true, PreRelease: utilfeature.Beta},
	genericfeatures.DryRun:                  {Default: true, PreRelease: utilfeature.Beta},
>>>>>>> d54edf18

	// inherited features from apiextensions-apiserver, relisted here to get a conflict if it is changed
	// unintentionally on either side:
	apiextensionsfeatures.CustomResourceValidation:        {Default: true, PreRelease: utilfeature.Beta},
	apiextensionsfeatures.CustomResourceSubresources:      {Default: true, PreRelease: utilfeature.Beta},
	apiextensionsfeatures.CustomResourceWebhookConversion: {Default: false, PreRelease: utilfeature.Alpha},

	// features that enable backwards compatibility but are scheduled to be removed
	// ...
}<|MERGE_RESOLUTION|>--- conflicted
+++ resolved
@@ -194,21 +194,13 @@
 	VolumeScheduling utilfeature.Feature = "VolumeScheduling"
 
 	// owner: @vladimirvivien
-<<<<<<< HEAD
-	// beta: v1.10
-=======
 	// GA: v1.13
->>>>>>> d54edf18
 	//
 	// Enable mount/attachment of Container Storage Interface (CSI) backed PVs
 	CSIPersistentVolume utilfeature.Feature = "CSIPersistentVolume"
 
 	// owner: @saad-ali
 	// alpha: v1.12
-<<<<<<< HEAD
-	// Enable automatic installation of CRD for csi.storage.k8s.io API objects.
-	CSICRDAutoInstall utilfeature.Feature = "CSICRDAutoInstall"
-=======
 	// Enable all logic related to the CSIDriver API object in csi.storage.k8s.io
 	CSIDriverRegistry utilfeature.Feature = "CSIDriverRegistry"
 
@@ -216,7 +208,6 @@
 	// alpha: v1.12
 	// Enable all logic related to the CSINodeInfo API object in csi.storage.k8s.io
 	CSINodeInfo utilfeature.Feature = "CSINodeInfo"
->>>>>>> d54edf18
 
 	// owner @MrHohn
 	// beta: v1.10
@@ -397,23 +388,11 @@
 	// Allow TTL controller to clean up Pods and Jobs after they finish.
 	TTLAfterFinished utilfeature.Feature = "TTLAfterFinished"
 
-<<<<<<< HEAD
-	// owner: @jsafrane
-	// Kubernetes skips attaching CSI volumes that don't require attachment.
-	//
-	CSISkipAttach utilfeature.Feature = "CSISkipAttach"
-
-	// owner: @jsafrane
-	//
-	// Kubelet sends pod information in NodePublish CSI call when a CSI driver wants so.
-	CSIPodInfo utilfeature.Feature = "CSIPodInfo"
-=======
 	// owner: @dashpole
 	// alpha: v1.13
 	//
 	// Enables the kubelet's pod resources grpc endpoint
 	KubeletPodResources utilfeature.Feature = "KubeletPodResources"
->>>>>>> d54edf18
 )
 
 func init() {
@@ -429,11 +408,7 @@
 	ExperimentalHostUserNamespaceDefaultingGate: {Default: false, PreRelease: utilfeature.Beta},
 	ExperimentalCriticalPodAnnotation:           {Default: false, PreRelease: utilfeature.Alpha},
 	DevicePlugins:                               {Default: true, PreRelease: utilfeature.Beta},
-<<<<<<< HEAD
-	TaintBasedEvictions:                         {Default: false, PreRelease: utilfeature.Alpha},
-=======
 	TaintBasedEvictions:                         {Default: true, PreRelease: utilfeature.Beta},
->>>>>>> d54edf18
 	RotateKubeletServerCertificate:              {Default: true, PreRelease: utilfeature.Beta},
 	RotateKubeletClientCertificate:              {Default: true, PreRelease: utilfeature.Beta},
 	PersistentLocalVolumes:                      {Default: true, PreRelease: utilfeature.Beta},
@@ -449,25 +424,15 @@
 	QOSReserved:                                 {Default: false, PreRelease: utilfeature.Alpha},
 	ExpandPersistentVolumes:                     {Default: true, PreRelease: utilfeature.Beta},
 	ExpandInUsePersistentVolumes:                {Default: false, PreRelease: utilfeature.Alpha},
-<<<<<<< HEAD
-	AttachVolumeLimit:                           {Default: false, PreRelease: utilfeature.Beta},
-=======
 	AttachVolumeLimit:                           {Default: true, PreRelease: utilfeature.Beta},
->>>>>>> d54edf18
 	CPUManager:                                  {Default: true, PreRelease: utilfeature.Beta},
 	CPUCFSQuotaPeriod:                           {Default: false, PreRelease: utilfeature.Alpha},
 	ServiceNodeExclusion:                        {Default: false, PreRelease: utilfeature.Alpha},
 	MountContainers:                             {Default: false, PreRelease: utilfeature.Alpha},
-<<<<<<< HEAD
-	VolumeScheduling:                            {Default: true, PreRelease: utilfeature.Beta},
-	CSIPersistentVolume:                         {Default: true, PreRelease: utilfeature.Beta},
-	CSICRDAutoInstall:                           {Default: false, PreRelease: utilfeature.Alpha},
-=======
 	VolumeScheduling:                            {Default: true, PreRelease: utilfeature.GA},
 	CSIPersistentVolume:                         {Default: true, PreRelease: utilfeature.GA},
 	CSIDriverRegistry:                           {Default: false, PreRelease: utilfeature.Alpha},
 	CSINodeInfo:                                 {Default: false, PreRelease: utilfeature.Alpha},
->>>>>>> d54edf18
 	CustomPodDNS:                                {Default: true, PreRelease: utilfeature.Beta},
 	BlockVolume:                                 {Default: true, PreRelease: utilfeature.Beta},
 	StorageObjectInUseProtection:                {Default: true, PreRelease: utilfeature.GA},
@@ -475,16 +440,10 @@
 	SupportIPVSProxyMode:                        {Default: true, PreRelease: utilfeature.GA},
 	SupportPodPidsLimit:                         {Default: false, PreRelease: utilfeature.Alpha},
 	HyperVContainer:                             {Default: false, PreRelease: utilfeature.Alpha},
-<<<<<<< HEAD
-	ScheduleDaemonSetPods:                       {Default: false, PreRelease: utilfeature.Alpha},
-	TokenRequest:                                {Default: true, PreRelease: utilfeature.Beta},
-	TokenRequestProjection:                      {Default: true, PreRelease: utilfeature.Beta},
-=======
 	ScheduleDaemonSetPods:                       {Default: true, PreRelease: utilfeature.Beta},
 	TokenRequest:                                {Default: true, PreRelease: utilfeature.Beta},
 	TokenRequestProjection:                      {Default: true, PreRelease: utilfeature.Beta},
 	BoundServiceAccountTokenVolume:              {Default: false, PreRelease: utilfeature.Alpha},
->>>>>>> d54edf18
 	CRIContainerLogRotation:                     {Default: true, PreRelease: utilfeature.Beta},
 	GCERegionalPersistentDisk:                   {Default: true, PreRelease: utilfeature.GA},
 	RunAsGroup:                                  {Default: false, PreRelease: utilfeature.Alpha},
@@ -492,11 +451,7 @@
 	BalanceAttachedNodeVolumes:                  {Default: false, PreRelease: utilfeature.Alpha},
 	PodReadinessGates:                           {Default: true, PreRelease: utilfeature.Beta},
 	VolumeSubpathEnvExpansion:                   {Default: false, PreRelease: utilfeature.Alpha},
-<<<<<<< HEAD
-	KubeletPluginsWatcher:                       {Default: true, PreRelease: utilfeature.Beta},
-=======
 	KubeletPluginsWatcher:                       {Default: true, PreRelease: utilfeature.GA},
->>>>>>> d54edf18
 	ResourceQuotaScopeSelectors:                 {Default: true, PreRelease: utilfeature.Beta},
 	CSIBlockVolume:                              {Default: false, PreRelease: utilfeature.Alpha},
 	RuntimeClass:                                {Default: false, PreRelease: utilfeature.Alpha},
@@ -505,29 +460,17 @@
 	VolumeSnapshotDataSource:                    {Default: false, PreRelease: utilfeature.Alpha},
 	ProcMountType:                               {Default: false, PreRelease: utilfeature.Alpha},
 	TTLAfterFinished:                            {Default: false, PreRelease: utilfeature.Alpha},
-<<<<<<< HEAD
-	CSISkipAttach:                               {Default: false, PreRelease: utilfeature.Alpha},
-	CSIPodInfo:                                  {Default: false, PreRelease: utilfeature.Alpha},
-=======
 	KubeletPodResources:                         {Default: false, PreRelease: utilfeature.Alpha},
->>>>>>> d54edf18
 
 	// inherited features from generic apiserver, relisted here to get a conflict if it is changed
 	// unintentionally on either side:
 	genericfeatures.StreamingProxyRedirects: {Default: true, PreRelease: utilfeature.Beta},
 	genericfeatures.AdvancedAuditing:        {Default: true, PreRelease: utilfeature.GA},
-<<<<<<< HEAD
-	genericfeatures.APIResponseCompression:  {Default: false, PreRelease: utilfeature.Alpha},
-	genericfeatures.Initializers:            {Default: false, PreRelease: utilfeature.Alpha},
-	genericfeatures.APIListChunking:         {Default: true, PreRelease: utilfeature.Beta},
-	genericfeatures.DryRun:                  {Default: false, PreRelease: utilfeature.Alpha},
-=======
 	genericfeatures.DynamicAuditing:         {Default: false, PreRelease: utilfeature.Alpha},
 	genericfeatures.APIResponseCompression:  {Default: false, PreRelease: utilfeature.Alpha},
 	genericfeatures.Initializers:            {Default: false, PreRelease: utilfeature.Alpha},
 	genericfeatures.APIListChunking:         {Default: true, PreRelease: utilfeature.Beta},
 	genericfeatures.DryRun:                  {Default: true, PreRelease: utilfeature.Beta},
->>>>>>> d54edf18
 
 	// inherited features from apiextensions-apiserver, relisted here to get a conflict if it is changed
 	// unintentionally on either side:
