/*
Copyright 2018 The Kubernetes Authors.

Licensed under the Apache License, Version 2.0 (the "License");
you may not use this file except in compliance with the License.
You may obtain a copy of the License at

    http://www.apache.org/licenses/LICENSE-2.0

Unless required by applicable law or agreed to in writing, software
distributed under the License is distributed on an "AS IS" BASIS,
WITHOUT WARRANTIES OR CONDITIONS OF ANY KIND, either express or implied.
See the License for the specific language governing permissions and
limitations under the License.
*/

package stats

import (
	"fmt"
	"os"
	"path/filepath"

	cadvisorapiv2 "github.com/google/cadvisor/info/v2"
	metav1 "k8s.io/apimachinery/pkg/apis/meta/v1"
	"k8s.io/apimachinery/pkg/types"
	statsapi "k8s.io/kubelet/pkg/apis/stats/v1alpha1"
	kubecontainer "k8s.io/kubernetes/pkg/kubelet/container"
	"k8s.io/kubernetes/pkg/kubelet/kuberuntime"
	"k8s.io/kubernetes/pkg/volume"
)

// PodEtcHostsPathFunc is a function to fetch a etc hosts path by pod uid and whether etc host path is supported by the runtime
type PodEtcHostsPathFunc func(podUID types.UID) (string, bool)

// metricsProviderByPath maps a path to its metrics provider
type metricsProviderByPath map[string]volume.MetricsProvider

// HostStatsProvider defines an interface for providing host stats associated with pod.
type HostStatsProvider interface {
	// getPodLogStats gets stats associated with pod log usage
	getPodLogStats(podNamespace, podName string, podUID types.UID, rootFsInfo *cadvisorapiv2.FsInfo) (*statsapi.FsStats, error)
	// getPodContainerLogStats gets stats associated with container log usage
	getPodContainerLogStats(podNamespace, podName string, podUID types.UID, containerName string, rootFsInfo *cadvisorapiv2.FsInfo) (*statsapi.FsStats, error)
	// getPodEtcHostsStats gets stats associated with pod etc-hosts usage
	getPodEtcHostsStats(podUID types.UID, rootFsInfo *cadvisorapiv2.FsInfo) (*statsapi.FsStats, error)
}

type hostStatsProvider struct {
	// osInterface is the interface for syscalls.
	osInterface kubecontainer.OSInterface
	// podEtcHostsPathFunc fetches a pod etc hosts path by uid.
	podEtcHostsPathFunc PodEtcHostsPathFunc
}

// NewHostStatsProvider returns a new HostStatsProvider type struct.
func NewHostStatsProvider(osInterface kubecontainer.OSInterface, podEtcHostsPathFunc PodEtcHostsPathFunc) HostStatsProvider {
	return hostStatsProvider{
		osInterface:         osInterface,
		podEtcHostsPathFunc: podEtcHostsPathFunc,
	}
}

func (h hostStatsProvider) getPodLogStats(podNamespace, podName string, podUID types.UID, rootFsInfo *cadvisorapiv2.FsInfo) (*statsapi.FsStats, error) {
	metricsByPath, err := h.podLogMetrics(podNamespace, podName, podUID)
	if err != nil {
		return nil, err
	}
	return metricsByPathToFsStats(metricsByPath, rootFsInfo)
}

// getPodContainerLogStats gets stats for container
func (h hostStatsProvider) getPodContainerLogStats(podNamespace, podName string, podUID types.UID, containerName string, rootFsInfo *cadvisorapiv2.FsInfo) (*statsapi.FsStats, error) {
	metricsByPath, err := h.podContainerLogMetrics(podNamespace, podName, podUID, containerName)
	if err != nil {
		return nil, err
	}
	return metricsByPathToFsStats(metricsByPath, rootFsInfo)
}

// getPodEtcHostsStats gets status for pod etc hosts usage
func (h hostStatsProvider) getPodEtcHostsStats(podUID types.UID, rootFsInfo *cadvisorapiv2.FsInfo) (*statsapi.FsStats, error) {
	// Runtimes may not support etc hosts file (Windows with docker)
	podEtcHostsPath, isEtcHostsSupported := h.podEtcHostsPathFunc(podUID)
	if !isEtcHostsSupported {
		return nil, nil
	}
<<<<<<< HEAD
=======
	// Some pods have an explicit /etc/hosts mount and the Kubelet will not create an etc-hosts file for them
	if _, err := os.Stat(podEtcHostsPath); os.IsNotExist(err) {
		return nil, nil
	}
>>>>>>> 0f466983

	metrics := volume.NewMetricsDu(podEtcHostsPath)
	hostMetrics, err := metrics.GetMetrics()
	if err != nil {
		return nil, fmt.Errorf("failed to get stats %v", err)
	}
	result := rootFsInfoToFsStats(rootFsInfo)
	usedBytes := uint64(hostMetrics.Used.Value())
	inodesUsed := uint64(hostMetrics.InodesUsed.Value())
	result.UsedBytes = addUsage(result.UsedBytes, &usedBytes)
	result.InodesUsed = addUsage(result.InodesUsed, &inodesUsed)
	result.Time = maxUpdateTime(&result.Time, &hostMetrics.Time)
	return result, nil
}

func (h hostStatsProvider) podLogMetrics(podNamespace, podName string, podUID types.UID) (metricsProviderByPath, error) {
	podLogsDirectoryPath := kuberuntime.BuildPodLogsDirectory(podNamespace, podName, podUID)
	return h.fileMetricsByDir(podLogsDirectoryPath)
}

func (h hostStatsProvider) podContainerLogMetrics(podNamespace, podName string, podUID types.UID, containerName string) (metricsProviderByPath, error) {
	podContainerLogsDirectoryPath := kuberuntime.BuildContainerLogsDirectory(podNamespace, podName, podUID, containerName)
	return h.fileMetricsByDir(podContainerLogsDirectoryPath)
}

// fileMetricsByDir returns metrics by path for each file under specified directory
func (h hostStatsProvider) fileMetricsByDir(dirname string) (metricsProviderByPath, error) {
	files, err := h.osInterface.ReadDir(dirname)
	if err != nil {
		return nil, err
	}
	results := metricsProviderByPath{}
	for _, f := range files {
		if f.IsDir() {
			continue
		}
		// Only include *files* under pod log directory.
		fpath := filepath.Join(dirname, f.Name())
		results[fpath] = volume.NewMetricsDu(fpath)
	}
	return results, nil
}

// metricsByPathToFsStats converts a metrics provider by path to fs stats
func metricsByPathToFsStats(metricsByPath metricsProviderByPath, rootFsInfo *cadvisorapiv2.FsInfo) (*statsapi.FsStats, error) {
	result := rootFsInfoToFsStats(rootFsInfo)
	for fpath, metrics := range metricsByPath {
		hostMetrics, err := metrics.GetMetrics()
		if err != nil {
			return nil, fmt.Errorf("failed to get fsstats for %q: %v", fpath, err)
		}
		usedBytes := uint64(hostMetrics.Used.Value())
		inodesUsed := uint64(hostMetrics.InodesUsed.Value())
		result.UsedBytes = addUsage(result.UsedBytes, &usedBytes)
		result.InodesUsed = addUsage(result.InodesUsed, &inodesUsed)
		result.Time = maxUpdateTime(&result.Time, &hostMetrics.Time)
	}
	return result, nil
}

// rootFsInfoToFsStats is a utility to convert rootFsInfo into statsapi.FsStats
func rootFsInfoToFsStats(rootFsInfo *cadvisorapiv2.FsInfo) *statsapi.FsStats {
	return &statsapi.FsStats{
		Time:           metav1.NewTime(rootFsInfo.Timestamp),
		AvailableBytes: &rootFsInfo.Available,
		CapacityBytes:  &rootFsInfo.Capacity,
		InodesFree:     rootFsInfo.InodesFree,
		Inodes:         rootFsInfo.Inodes,
	}
}<|MERGE_RESOLUTION|>--- conflicted
+++ resolved
@@ -85,13 +85,10 @@
 	if !isEtcHostsSupported {
 		return nil, nil
 	}
-<<<<<<< HEAD
-=======
 	// Some pods have an explicit /etc/hosts mount and the Kubelet will not create an etc-hosts file for them
 	if _, err := os.Stat(podEtcHostsPath); os.IsNotExist(err) {
 		return nil, nil
 	}
->>>>>>> 0f466983
 
 	metrics := volume.NewMetricsDu(podEtcHostsPath)
 	hostMetrics, err := metrics.GetMetrics()
