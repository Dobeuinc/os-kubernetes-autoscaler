/*
Copyright 2014 The Kubernetes Authors.

Licensed under the Apache License, Version 2.0 (the "License");
you may not use this file except in compliance with the License.
You may obtain a copy of the License at

    http://www.apache.org/licenses/LICENSE-2.0

Unless required by applicable law or agreed to in writing, software
distributed under the License is distributed on an "AS IS" BASIS,
WITHOUT WARRANTIES OR CONDITIONS OF ANY KIND, either express or implied.
See the License for the specific language governing permissions and
limitations under the License.
*/

package kubelet

import (
	"context"
	"fmt"
	"strings"
	"sync"
	"time"

	v1 "k8s.io/api/core/v1"
	"k8s.io/apimachinery/pkg/types"
	"k8s.io/apimachinery/pkg/util/runtime"
	"k8s.io/apimachinery/pkg/util/wait"
	"k8s.io/client-go/tools/record"
	"k8s.io/klog/v2"
	kubecontainer "k8s.io/kubernetes/pkg/kubelet/container"
	"k8s.io/kubernetes/pkg/kubelet/events"
	"k8s.io/kubernetes/pkg/kubelet/eviction"
	"k8s.io/kubernetes/pkg/kubelet/metrics"
	kubelettypes "k8s.io/kubernetes/pkg/kubelet/types"
	kubetypes "k8s.io/kubernetes/pkg/kubelet/types"
	"k8s.io/kubernetes/pkg/kubelet/util/queue"
)

// OnCompleteFunc is a function that is invoked when an operation completes.
// If err is non-nil, the operation did not complete successfully.
type OnCompleteFunc func(err error)

// PodStatusFunc is a function that is invoked to override the pod status when a pod is killed.
type PodStatusFunc func(podStatus *v1.PodStatus)

// KillPodOptions are options when performing a pod update whose update type is kill.
type KillPodOptions struct {
	// CompletedCh is closed when the kill request completes (syncTerminatingPod has completed
	// without error) or if the pod does not exist, or if the pod has already terminated. This
	// could take an arbitrary amount of time to be closed, but is never left open once
	// CouldHaveRunningContainers() returns false.
	CompletedCh chan<- struct{}
	// Evict is true if this is a pod triggered eviction - once a pod is evicted some resources are
	// more aggressively reaped than during normal pod operation (stopped containers).
	Evict bool
	// PodStatusFunc is invoked (if set) and overrides the status of the pod at the time the pod is killed.
	// The provided status is populated from the latest state.
	PodStatusFunc PodStatusFunc
	// PodTerminationGracePeriodSecondsOverride is optional override to use if a pod is being killed as part of kill operation.
	PodTerminationGracePeriodSecondsOverride *int64
}

// UpdatePodOptions is an options struct to pass to a UpdatePod operation.
type UpdatePodOptions struct {
	// The type of update (create, update, sync, kill).
	UpdateType kubetypes.SyncPodType
	// StartTime is an optional timestamp for when this update was created. If set,
	// when this update is fully realized by the pod worker it will be recorded in
	// the PodWorkerDuration metric.
	StartTime time.Time
	// Pod to update. Required.
	Pod *v1.Pod
	// MirrorPod is the mirror pod if Pod is a static pod. Optional when UpdateType
	// is kill or terminated.
	MirrorPod *v1.Pod
	// RunningPod is a runtime pod that is no longer present in config. Required
	// if Pod is nil, ignored if Pod is set.
	RunningPod *kubecontainer.Pod
	// KillPodOptions is used to override the default termination behavior of the
	// pod or to update the pod status after an operation is completed. Since a
	// pod can be killed for multiple reasons, PodStatusFunc is invoked in order
	// and later kills have an opportunity to override the status (i.e. a preemption
	// may be later turned into an eviction).
	KillPodOptions *KillPodOptions
}

// PodWorkType classifies the three phases of pod lifecycle - setup (sync),
// teardown of containers (terminating), cleanup (terminated).
type PodWorkType int

const (
	// SyncPodSync is when the pod is expected to be started and running.
	SyncPodWork PodWorkType = iota
	// TerminatingPodWork is when the pod is no longer being set up, but some
	// containers may be running and are being torn down.
	TerminatingPodWork
	// TerminatedPodWork indicates the pod is stopped, can have no more running
	// containers, and any foreground cleanup can be executed.
	TerminatedPodWork
)

// podWork is the internal changes
type podWork struct {
	// WorkType is the type of sync to perform - sync (create), terminating (stop
	// containers), terminated (clean up and write status).
	WorkType PodWorkType

	// Options contains the data to sync.
	Options UpdatePodOptions
}

// PodWorkers is an abstract interface for testability.
type PodWorkers interface {
	// UpdatePod notifies the pod worker of a change to a pod, which will then
	// be processed in FIFO order by a goroutine per pod UID. The state of the
	// pod will be passed to the syncPod method until either the pod is marked
	// as deleted, it reaches a terminal phase (Succeeded/Failed), or the pod
	// is evicted by the kubelet. Once that occurs the syncTerminatingPod method
	// will be called until it exits successfully, and after that all further
	// UpdatePod() calls will be ignored for that pod until it has been forgotten
	// due to significant time passing. A pod that is terminated will never be
	// restarted.
	UpdatePod(options UpdatePodOptions)
	// SyncKnownPods removes workers for pods that are not in the desiredPods set
	// and have been terminated for a significant period of time. Once this method
	// has been called once, the workers are assumed to be fully initialized and
	// subsequent calls to ShouldPodContentBeRemoved on unknown pods will return
	// true.
	SyncKnownPods(desiredPods []*v1.Pod) map[types.UID]PodWorkType

	// CouldHaveRunningContainers returns true before the pod workers have synced,
	// once the pod workers see the pod (syncPod could be called), and returns false
	// after the pod has been terminated (running containers guaranteed stopped).
	//
	// Intended for use by the kubelet config loops, but not subsystems, which should
	// use ShouldPod*().
	CouldHaveRunningContainers(uid types.UID) bool
	// IsPodTerminationRequested returns true when pod termination has been requested
	// until the termination completes and the pod is removed from config. This should
	// not be used in cleanup loops because it will return false if the pod has already
	// been cleaned up - use ShouldPodContainersBeTerminating instead. Also, this method
	// may return true while containers are still being initialized by the pod worker.
	//
	// Intended for use by the kubelet sync* methods, but not subsystems, which should
	// use ShouldPod*().
	IsPodTerminationRequested(uid types.UID) bool

	// ShouldPodContainersBeTerminating returns false before pod workers have synced,
	// or once a pod has started terminating. This check is similar to
	// ShouldPodRuntimeBeRemoved but is also true after pod termination is requested.
	//
	// Intended for use by subsystem sync loops to avoid performing background setup
	// after termination has been requested for a pod. Callers must ensure that the
	// syncPod method is non-blocking when their data is absent.
	ShouldPodContainersBeTerminating(uid types.UID) bool
	// ShouldPodRuntimeBeRemoved returns true if runtime managers within the Kubelet
	// should aggressively cleanup pod resources that are not containers or on disk
	// content, like attached volumes. This is true when a pod is not yet observed
	// by a worker after the first sync (meaning it can't be running yet) or after
	// all running containers are stopped.
	// TODO: Once pod logs are separated from running containers, this method should
	// be used to gate whether containers are kept.
	//
	// Intended for use by subsystem sync loops to know when to start tearing down
	// resources that are used by running containers. Callers should ensure that
	// runtime content they own is not required for post-termination - for instance
	// containers are required in docker to preserve pod logs until after the pod
	// is deleted.
	ShouldPodRuntimeBeRemoved(uid types.UID) bool
	// ShouldPodContentBeRemoved returns true if resource managers within the Kubelet
	// should aggressively cleanup all content related to the pod. This is true
	// during pod eviction (when we wish to remove that content to free resources)
	// as well as after the request to delete a pod has resulted in containers being
	// stopped (which is a more graceful action). Note that a deleting pod can still
	// be evicted.
	//
	// Intended for use by subsystem sync loops to know when to start tearing down
	// resources that are used by non-deleted pods. Content is generally preserved
	// until deletion+removal_from_etcd or eviction, although garbage collection
	// can free content when this method returns false.
	ShouldPodContentBeRemoved(uid types.UID) bool
	// IsPodForMirrorPodTerminatingByFullName returns true if a static pod with the
	// provided pod name is currently terminating and has yet to complete. It is
	// intended to be used only during orphan mirror pod cleanup to prevent us from
	// deleting a terminating static pod from the apiserver before the pod is shut
	// down.
	IsPodForMirrorPodTerminatingByFullName(podFullname string) bool
}

// the function to invoke to perform a sync (reconcile the kubelet state to the desired shape of the pod)
type syncPodFnType func(ctx context.Context, updateType kubetypes.SyncPodType, pod *v1.Pod, mirrorPod *v1.Pod, podStatus *kubecontainer.PodStatus) error

// the function to invoke to terminate a pod (ensure no running processes are present)
type syncTerminatingPodFnType func(ctx context.Context, pod *v1.Pod, podStatus *kubecontainer.PodStatus, runningPod *kubecontainer.Pod, gracePeriod *int64, podStatusFn func(*v1.PodStatus)) error

// the function to invoke to cleanup a pod that is terminated
type syncTerminatedPodFnType func(ctx context.Context, pod *v1.Pod, podStatus *kubecontainer.PodStatus) error

const (
	// jitter factor for resyncInterval
	workerResyncIntervalJitterFactor = 0.5

	// jitter factor for backOffPeriod and backOffOnTransientErrorPeriod
	workerBackOffPeriodJitterFactor = 0.5

	// backoff period when transient error occurred.
	backOffOnTransientErrorPeriod = time.Second
)

// podSyncStatus tracks per-pod transitions through the three phases of pod
// worker sync (setup, terminating, terminated).
type podSyncStatus struct {
	// ctx is the context that is associated with the current pod sync.
	ctx context.Context
	// cancelFn if set is expected to cancel the current sync*Pod operation.
	cancelFn context.CancelFunc
	// working is true if a pod worker is currently in a sync method.
	working bool

	// syncedAt is the time at which the pod worker first observed this pod.
	syncedAt time.Time
	// terminatingAt is set once the pod is requested to be killed - note that
	// this can be set before the pod worker starts terminating the pod, see
	// terminating.
	terminatingAt time.Time
	// startedTerminating is true once the pod worker has observed the request to
	// stop a pod (exited syncPod and observed a podWork with WorkType
	// TerminatingPodWork). Once this is set, it is safe for other components
	// of the kubelet to assume that no other containers may be started.
	startedTerminating bool
	// deleted is true if the pod has been marked for deletion on the apiserver
	// or has no configuration represented (was deleted before).
	deleted bool
	// gracePeriod is the requested gracePeriod once terminatingAt is nonzero.
	gracePeriod int64
	// evicted is true if the kill indicated this was an eviction (an evicted
	// pod can be more aggressively cleaned up).
	evicted bool
	// terminatedAt is set once the pod worker has completed a successful
	// syncTerminatingPod call and means all running containers are stopped.
	terminatedAt time.Time
	// finished is true once the pod worker completes for a pod
	// (syncTerminatedPod exited with no errors) until SyncKnownPods is invoked
	// to remove the pod. A terminal pod (Succeeded/Failed) will have
	// termination status until the pod is deleted.
	finished bool
	// notifyPostTerminating will be closed once the pod transitions to
	// terminated. After the pod is in terminated state, nothing should be
	// added to this list.
	notifyPostTerminating []chan<- struct{}
	// statusPostTerminating is a list of the status changes associated
	// with kill pod requests. After the pod is in terminated state, nothing
	// should be added to this list. The worker will execute the last function
	// in this list on each termination attempt.
	statusPostTerminating []PodStatusFunc
}

func (s *podSyncStatus) IsWorking() bool              { return s.working }
func (s *podSyncStatus) IsTerminationRequested() bool { return !s.terminatingAt.IsZero() }
func (s *podSyncStatus) IsTerminationStarted() bool   { return s.startedTerminating }
func (s *podSyncStatus) IsTerminated() bool           { return !s.terminatedAt.IsZero() }
func (s *podSyncStatus) IsFinished() bool             { return s.finished }
func (s *podSyncStatus) IsEvicted() bool              { return s.evicted }
func (s *podSyncStatus) IsDeleted() bool              { return s.deleted }

// podWorkers keeps track of operations on pods and ensures each pod is
// reconciled with the container runtime and other subsystems. The worker
// also tracks which pods are in flight for starting, which pods are
// shutting down but still have running containers, and which pods have
// terminated recently and are guaranteed to have no running containers.
//
// A pod passed to a pod worker is either being synced (expected to be
// running), terminating (has running containers but no new containers are
// expected to start), terminated (has no running containers but may still
// have resources being consumed), or cleaned up (no resources remaining).
// Once a pod is set to be "torn down" it cannot be started again for that
// UID (corresponding to a delete or eviction) until:
//
// 1. The pod worker is finalized (syncTerminatingPod and
//    syncTerminatedPod exit without error sequentially)
// 2. The SyncKnownPods method is invoked by kubelet housekeeping and the pod
//    is not part of the known config.
//
// Pod workers provide a consistent source of information to other kubelet
// loops about the status of the pod and whether containers can be
// running. The ShouldPodContentBeRemoved() method tracks whether a pod's
// contents should still exist, which includes non-existent pods after
// SyncKnownPods() has been called once (as per the contract, all existing
// pods should be provided via UpdatePod before SyncKnownPods is invoked).
// Generally other sync loops are expected to separate "setup" and
// "teardown" responsibilities and the information methods here assist in
// each by centralizing that state. A simple visualization of the time
// intervals involved might look like:
//
// ---|                                         = kubelet config has synced at least once
// -------|                                  |- = pod exists in apiserver config
// --------|                  |---------------- = CouldHaveRunningContainers() is true
//         ^- pod is observed by pod worker  .
//         .                                 .
// ----------|       |------------------------- = syncPod is running
//         . ^- pod worker loop sees change and invokes syncPod
//         . .                               .
// --------------|                     |------- = ShouldPodContainersBeTerminating() returns true
// --------------|                     |------- = IsPodTerminationRequested() returns true (pod is known)
//         . .   ^- Kubelet evicts pod       .
//         . .                               .
// -------------------|       |---------------- = syncTerminatingPod runs then exits without error
//         . .        ^ pod worker loop exits syncPod, sees pod is terminating,
// 				 . .          invokes syncTerminatingPod
//         . .                               .
// ---|    |------------------|              .  = ShouldPodRuntimeBeRemoved() returns true (post-sync)
//           .                ^ syncTerminatingPod has exited successfully
//           .                               .
// ----------------------------|       |------- = syncTerminatedPod runs then exits without error
//           .                         ^ other loops can tear down
//           .                               .
// ------------------------------------|  |---- = status manager is waiting for PodResourcesAreReclaimed()
//           .                         ^     .
// ----------|                               |- = status manager can be writing pod status
//                                           ^ status manager deletes pod because no longer exists in config
//
// Other components in the Kubelet can request a termination of the pod
// via the UpdatePod method or the killPodNow wrapper - this will ensure
// the components of the pod are stopped until the kubelet is restarted
// or permanently (if the phase of the pod is set to a terminal phase
// in the pod status change).
//
type podWorkers struct {
	// Protects all per worker fields.
	podLock sync.Mutex
	// podsSynced is true once the pod worker has been synced at least once,
	// which means that all working pods have been started via UpdatePod().
	podsSynced bool
	// Tracks all running per-pod goroutines - per-pod goroutine will be
	// processing updates received through its corresponding channel.
	podUpdates map[types.UID]chan podWork
	// Tracks the last undelivered work item for this pod - a work item is
	// undelivered if it comes in while the worker is working.
	lastUndeliveredWorkUpdate map[types.UID]podWork
	// Tracks by UID the termination status of a pod - syncing, terminating,
	// terminated, and evicted.
	podSyncStatuses map[types.UID]*podSyncStatus
	// Tracks when a static pod is being killed and is removed when the
	// static pod transitions to the killed state.
	terminatingStaticPodFullnames map[string]struct{}

	workQueue queue.WorkQueue

	// This function is run to sync the desired state of pod.
	// NOTE: This function has to be thread-safe - it can be called for
	// different pods at the same time.

	syncPodFn            syncPodFnType
	syncTerminatingPodFn syncTerminatingPodFnType
	syncTerminatedPodFn  syncTerminatedPodFnType

	// The EventRecorder to use
	recorder record.EventRecorder

	// backOffPeriod is the duration to back off when there is a sync error.
	backOffPeriod time.Duration

	// resyncInterval is the duration to wait until the next sync.
	resyncInterval time.Duration

	// podCache stores kubecontainer.PodStatus for all pods.
	podCache kubecontainer.Cache
}

func newPodWorkers(
	syncPodFn syncPodFnType,
	syncTerminatingPodFn syncTerminatingPodFnType,
	syncTerminatedPodFn syncTerminatedPodFnType,
	recorder record.EventRecorder,
	workQueue queue.WorkQueue,
	resyncInterval, backOffPeriod time.Duration,
	podCache kubecontainer.Cache,
) PodWorkers {
	return &podWorkers{
		podSyncStatuses:               map[types.UID]*podSyncStatus{},
		podUpdates:                    map[types.UID]chan podWork{},
		lastUndeliveredWorkUpdate:     map[types.UID]podWork{},
		terminatingStaticPodFullnames: map[string]struct{}{},
		syncPodFn:                     syncPodFn,
		syncTerminatingPodFn:          syncTerminatingPodFn,
		syncTerminatedPodFn:           syncTerminatedPodFn,
		recorder:                      recorder,
		workQueue:                     workQueue,
		resyncInterval:                resyncInterval,
		backOffPeriod:                 backOffPeriod,
		podCache:                      podCache,
	}
}

<<<<<<< HEAD
func (p *podWorkers) managePodLoop(podUpdates <-chan UpdatePodOptions) {
	var lastSyncTime time.Time
	for update := range podUpdates {
		err := func() error {
			podUID := update.Pod.UID
			// This is a blocking call that would return only if the cache
			// has an entry for the pod that is newer than minRuntimeCache
			// Time. This ensures the worker doesn't start syncing until
			// after the cache is at least newer than the finished time of
			// the previous sync.
			status, err := p.podCache.GetNewerThan(podUID, lastSyncTime)
			if err != nil {
				// This is the legacy event thrown by manage pod loop
				// all other events are now dispatched from syncPodFn
				p.recorder.Eventf(update.Pod, v1.EventTypeWarning, events.FailedSync, "error determining status: %v", err)
				return err
			}
			err = p.syncPodFn(syncPodOptions{
				mirrorPod:      update.MirrorPod,
				pod:            update.Pod,
				podStatus:      status,
				killPodOptions: update.KillPodOptions,
				updateType:     update.UpdateType,
			})
			lastSyncTime = time.Now()
			return err
		}()
		// notify the call-back function if the operation succeeded or not
		if update.OnCompleteFunc != nil {
			update.OnCompleteFunc(err)
		}
		if err != nil {
			// IMPORTANT: we do not log errors here, the syncPodFn is responsible for logging errors
			klog.ErrorS(err, "Error syncing pod, skipping", "pod", klog.KObj(update.Pod), "podUID", update.Pod.UID)
		}
		p.wrapUp(update.Pod.UID, err)
=======
func (p *podWorkers) CouldHaveRunningContainers(uid types.UID) bool {
	p.podLock.Lock()
	defer p.podLock.Unlock()
	if status, ok := p.podSyncStatuses[uid]; ok {
		return !status.IsTerminated()
>>>>>>> 0f466983
	}
	// once all pods are synced, any pod without sync status is known to not be running.
	return !p.podsSynced
}

func (p *podWorkers) IsPodTerminationRequested(uid types.UID) bool {
	p.podLock.Lock()
	defer p.podLock.Unlock()
	if status, ok := p.podSyncStatuses[uid]; ok {
		// the pod may still be setting up at this point.
		return status.IsTerminationRequested()
	}
	// an unknown pod is considered not to be terminating (use ShouldPodContainersBeTerminating in
	// cleanup loops to avoid failing to cleanup pods that have already been removed from config)
	return false
}

func (p *podWorkers) ShouldPodContainersBeTerminating(uid types.UID) bool {
	p.podLock.Lock()
	defer p.podLock.Unlock()
	if status, ok := p.podSyncStatuses[uid]; ok {
		// we wait until the pod worker goroutine observes the termination, which means syncPod will not
		// be executed again, which means no new containers can be started
		return status.IsTerminationStarted()
	}
	// once we've synced, if the pod isn't known to the workers we should be tearing them
	// down
	return p.podsSynced
}

func (p *podWorkers) ShouldPodRuntimeBeRemoved(uid types.UID) bool {
	p.podLock.Lock()
	defer p.podLock.Unlock()
	if status, ok := p.podSyncStatuses[uid]; ok {
		return status.IsTerminated()
	}
	// a pod that hasn't been sent to the pod worker yet should have no runtime components once we have
	// synced all content.
	return p.podsSynced
}

func (p *podWorkers) ShouldPodContentBeRemoved(uid types.UID) bool {
	p.podLock.Lock()
	defer p.podLock.Unlock()
	if status, ok := p.podSyncStatuses[uid]; ok {
		return status.IsEvicted() || (status.IsDeleted() && status.IsTerminated())
	}
	// a pod that hasn't been sent to the pod worker yet should have no content on disk once we have
	// synced all content.
	return p.podsSynced
}

func (p *podWorkers) IsPodForMirrorPodTerminatingByFullName(podFullName string) bool {
	p.podLock.Lock()
	defer p.podLock.Unlock()
	_, ok := p.terminatingStaticPodFullnames[podFullName]
	return ok
}

// UpdatePod carries a configuration change or termination state to a pod. A pod is either runnable,
// terminating, or terminated, and will transition to terminating if deleted on the apiserver, it is
// discovered to have a terminal phase (Succeeded or Failed), or if it is evicted by the kubelet.
func (p *podWorkers) UpdatePod(options UpdatePodOptions) {
	// handle when the pod is an orphan (no config) and we only have runtime status by running only
	// the terminating part of the lifecycle
	pod := options.Pod
	var isRuntimePod bool
	if options.RunningPod != nil {
		if options.Pod == nil {
			pod = options.RunningPod.ToAPIPod()
			if options.UpdateType != kubetypes.SyncPodKill {
				klog.InfoS("Pod update is ignored, runtime pods can only be killed", "pod", klog.KObj(pod), "podUID", pod.UID)
				return
			}
			options.Pod = pod
			isRuntimePod = true
		} else {
			options.RunningPod = nil
			klog.InfoS("Pod update included RunningPod which is only valid when Pod is not specified", "pod", klog.KObj(options.Pod), "podUID", options.Pod.UID)
		}
	}
	uid := pod.UID

	p.podLock.Lock()
	defer p.podLock.Unlock()

	// decide what to do with this pod - we are either setting it up, tearing it down, or ignoring it
	now := time.Now()
	status, ok := p.podSyncStatuses[uid]
	if !ok {
		klog.V(4).InfoS("Pod is being synced for the first time", "pod", klog.KObj(pod), "podUID", pod.UID)
		status = &podSyncStatus{
			syncedAt: now,
		}
		p.podSyncStatuses[uid] = status
	}

	// once a pod is terminated by UID, it cannot reenter the pod worker (until the UID is purged by housekeeping)
	if status.IsFinished() {
		klog.V(4).InfoS("Pod is finished processing, no further updates", "pod", klog.KObj(pod), "podUID", pod.UID)
		return
	}

	// check for a transition to terminating
	var becameTerminating bool
	if !status.IsTerminationRequested() {
		switch {
		case isRuntimePod:
			klog.V(4).InfoS("Pod is orphaned and must be torn down", "pod", klog.KObj(pod), "podUID", pod.UID)
			status.deleted = true
			status.terminatingAt = now
			becameTerminating = true
		case pod.DeletionTimestamp != nil:
			klog.V(4).InfoS("Pod is marked for graceful deletion, begin teardown", "pod", klog.KObj(pod), "podUID", pod.UID)
			status.deleted = true
			status.terminatingAt = now
			becameTerminating = true
		case pod.Status.Phase == v1.PodFailed, pod.Status.Phase == v1.PodSucceeded:
			klog.V(4).InfoS("Pod is in a terminal phase (success/failed), begin teardown", "pod", klog.KObj(pod), "podUID", pod.UID)
			status.terminatingAt = now
			becameTerminating = true
		case options.UpdateType == kubetypes.SyncPodKill:
			if options.KillPodOptions != nil && options.KillPodOptions.Evict {
				klog.V(4).InfoS("Pod is being evicted by the kubelet, begin teardown", "pod", klog.KObj(pod), "podUID", pod.UID)
				status.evicted = true
			} else {
				klog.V(4).InfoS("Pod is being removed by the kubelet, begin teardown", "pod", klog.KObj(pod), "podUID", pod.UID)
			}
			status.terminatingAt = now
			becameTerminating = true
		}
	}

	// once a pod is terminating, all updates are kills and the grace period can only decrease
	var workType PodWorkType
	var wasGracePeriodShortened bool
	switch {
	case status.IsTerminated():
		// A terminated pod may still be waiting for cleanup - if we receive a runtime pod kill request
		// due to housekeeping seeing an older cached version of the runtime pod simply ignore it until
		// after the pod worker completes.
		if isRuntimePod {
			klog.V(3).InfoS("Pod is waiting for termination, ignoring runtime-only kill until after pod worker is fully terminated", "pod", klog.KObj(pod), "podUID", pod.UID)
			return
		}

		workType = TerminatedPodWork

		if options.KillPodOptions != nil {
			if ch := options.KillPodOptions.CompletedCh; ch != nil {
				close(ch)
			}
		}
		options.KillPodOptions = nil

	case status.IsTerminationRequested():
		workType = TerminatingPodWork
		if options.KillPodOptions == nil {
			options.KillPodOptions = &KillPodOptions{}
		}

		if ch := options.KillPodOptions.CompletedCh; ch != nil {
			status.notifyPostTerminating = append(status.notifyPostTerminating, ch)
		}
		if fn := options.KillPodOptions.PodStatusFunc; fn != nil {
			status.statusPostTerminating = append(status.statusPostTerminating, fn)
		}

		gracePeriod, gracePeriodShortened := calculateEffectiveGracePeriod(status, pod, options.KillPodOptions)

		wasGracePeriodShortened = gracePeriodShortened
		status.gracePeriod = gracePeriod
		// always set the grace period for syncTerminatingPod so we don't have to recalculate,
		// will never be zero.
		options.KillPodOptions.PodTerminationGracePeriodSecondsOverride = &gracePeriod

		// if a static pod comes through, start tracking it explicitly (cleared by the pod worker loop)
		if kubelettypes.IsStaticPod(pod) {
			p.terminatingStaticPodFullnames[kubecontainer.GetPodFullName(pod)] = struct{}{}
		}

	default:
		workType = SyncPodWork

		// KillPodOptions is not valid for sync actions outside of the terminating phase
		if options.KillPodOptions != nil {
			if ch := options.KillPodOptions.CompletedCh; ch != nil {
				close(ch)
			}
			options.KillPodOptions = nil
		}
	}

	// the desired work we want to be performing
	work := podWork{
		WorkType: workType,
		Options:  options,
	}

	// start the pod worker goroutine if it doesn't exist
	var podUpdates chan podWork
	var exists bool
	if podUpdates, exists = p.podUpdates[uid]; !exists {
		// We need to have a buffer here, because checkForUpdates() method that
		// puts an update into channel is called from the same goroutine where
		// the channel is consumed. However, it is guaranteed that in such case
		// the channel is empty, so buffer of size 1 is enough.
		podUpdates = make(chan podWork, 1)
		p.podUpdates[uid] = podUpdates

		// Creating a new pod worker either means this is a new pod, or that the
		// kubelet just restarted. In either case the kubelet is willing to believe
		// the status of the pod for the first pod worker sync. See corresponding
		// comment in syncPod.
		go func() {
			defer runtime.HandleCrash()
			p.managePodLoop(podUpdates)
		}()
	}

	// dispatch a request to the pod worker if none are running
	if !status.IsWorking() {
		status.working = true
		podUpdates <- work
		return
	}

	// capture the maximum latency between a requested update and when the pod
	// worker observes it
	if undelivered, ok := p.lastUndeliveredWorkUpdate[pod.UID]; ok {
		// track the max latency between when a config change is requested and when it is realized
		// NOTE: this undercounts the latency when multiple requests are queued, but captures max latency
		if !undelivered.Options.StartTime.IsZero() && undelivered.Options.StartTime.Before(work.Options.StartTime) {
			work.Options.StartTime = undelivered.Options.StartTime
		}
	}

	// always sync the most recent data
	p.lastUndeliveredWorkUpdate[pod.UID] = work

	if (becameTerminating || wasGracePeriodShortened) && status.cancelFn != nil {
		klog.V(3).InfoS("Cancelling current pod sync", "pod", klog.KObj(pod), "podUID", pod.UID, "updateType", work.WorkType)
		status.cancelFn()
		return
	}
}

// calculateEffectiveGracePeriod sets the initial grace period for a newly terminating pod or allows a
// shorter grace period to be provided, returning the desired value.
func calculateEffectiveGracePeriod(status *podSyncStatus, pod *v1.Pod, options *KillPodOptions) (int64, bool) {
	// enforce the restriction that a grace period can only decrease and track whatever our value is,
	// then ensure a calculated value is passed down to lower levels
	gracePeriod := status.gracePeriod
	// this value is bedrock truth - the apiserver owns telling us this value calculated by apiserver
	if override := pod.DeletionGracePeriodSeconds; override != nil {
		if gracePeriod == 0 || *override < gracePeriod {
			gracePeriod = *override
		}
	}
	// we allow other parts of the kubelet (namely eviction) to request this pod be terminated faster
	if options != nil {
		if override := options.PodTerminationGracePeriodSecondsOverride; override != nil {
			if gracePeriod == 0 || *override < gracePeriod {
				gracePeriod = *override
			}
		}
	}
	// make a best effort to default this value to the pod's desired intent, in the event
	// the kubelet provided no requested value (graceful termination?)
	if gracePeriod == 0 && pod.Spec.TerminationGracePeriodSeconds != nil {
		gracePeriod = *pod.Spec.TerminationGracePeriodSeconds
	}
	// no matter what, we always supply a grace period of 1
	if gracePeriod < 1 {
		gracePeriod = 1
	}
	return gracePeriod, status.gracePeriod != 0 && status.gracePeriod != gracePeriod
}

func (p *podWorkers) managePodLoop(podUpdates <-chan podWork) {
	var lastSyncTime time.Time
	for update := range podUpdates {
		pod := update.Options.Pod

		klog.V(4).InfoS("Processing pod event", "pod", klog.KObj(pod), "podUID", pod.UID, "updateType", update.WorkType)
		err := func() error {
			// The worker is responsible for ensuring the sync method sees the appropriate
			// status updates on resyncs (the result of the last sync), transitions to
			// terminating (no wait), or on terminated (whatever the most recent state is).
			// Only syncing and terminating can generate pod status changes, while terminated
			// pods ensure the most recent status makes it to the api server.
			var status *kubecontainer.PodStatus
			var err error
			switch {
			case update.Options.RunningPod != nil:
				// when we receive a running pod, we don't need status at all
			default:
				// wait until we see the next refresh from the PLEG via the cache (max 2s)
				// TODO: this adds ~1s of latency on all transitions from sync to terminating
				//  to terminated, and on all termination retries (including evictions). We should
				//  improve latency by making the the pleg continuous and by allowing pod status
				//  changes to be refreshed when key events happen (killPod, sync->terminating).
				//  Improving this latency also reduces the possibility that a terminated
				//  container's status is garbage collected before we have a chance to update the
				//  API server (thus losing the exit code).
				status, err = p.podCache.GetNewerThan(pod.UID, lastSyncTime)
			}
			if err != nil {
				// This is the legacy event thrown by manage pod loop all other events are now dispatched
				// from syncPodFn
				p.recorder.Eventf(pod, v1.EventTypeWarning, events.FailedSync, "error determining status: %v", err)
				return err
			}

			ctx := p.contextForWorker(pod.UID)

			// Take the appropriate action (illegal phases are prevented by UpdatePod)
			switch {
			case update.WorkType == TerminatedPodWork:
				err = p.syncTerminatedPodFn(ctx, pod, status)

			case update.WorkType == TerminatingPodWork:
				var gracePeriod *int64
				if opt := update.Options.KillPodOptions; opt != nil {
					gracePeriod = opt.PodTerminationGracePeriodSecondsOverride
				}
				podStatusFn := p.acknowledgeTerminating(pod)

				err = p.syncTerminatingPodFn(ctx, pod, status, update.Options.RunningPod, gracePeriod, podStatusFn)

			default:
				err = p.syncPodFn(ctx, update.Options.UpdateType, pod, update.Options.MirrorPod, status)
			}

			lastSyncTime = time.Now()
			return err
		}()

		switch {
		case err == context.Canceled:
			// when the context is cancelled we expect an update to already be queued
			klog.V(2).InfoS("Sync exited with context cancellation error", "pod", klog.KObj(pod), "podUID", pod.UID, "updateType", update.WorkType)

		case err != nil:
			// we will queue a retry
			klog.ErrorS(err, "Error syncing pod, skipping", "pod", klog.KObj(pod), "podUID", pod.UID)

		case update.WorkType == TerminatedPodWork:
			// we can shut down the worker
			p.completeTerminated(pod)
			if start := update.Options.StartTime; !start.IsZero() {
				metrics.PodWorkerDuration.WithLabelValues("terminated").Observe(metrics.SinceInSeconds(start))
			}
			klog.V(4).InfoS("Processing pod event done", "pod", klog.KObj(pod), "podUID", pod.UID, "updateType", update.WorkType)
			return

		case update.WorkType == TerminatingPodWork:
			// pods that don't exist in config don't need to be terminated, garbage collection will cover them
			if update.Options.RunningPod != nil {
				p.completeTerminatingRuntimePod(pod)
				if start := update.Options.StartTime; !start.IsZero() {
					metrics.PodWorkerDuration.WithLabelValues(update.Options.UpdateType.String()).Observe(metrics.SinceInSeconds(start))
				}
				klog.V(4).InfoS("Processing pod event done", "pod", klog.KObj(pod), "podUID", pod.UID, "updateType", update.WorkType)
				return
			}
			// otherwise we move to the terminating phase
			p.completeTerminating(pod)
		}

		// queue a retry for errors if necessary, then put the next event in the channel if any
		p.completeWork(pod, err)
		if start := update.Options.StartTime; !start.IsZero() {
			metrics.PodWorkerDuration.WithLabelValues(update.Options.UpdateType.String()).Observe(metrics.SinceInSeconds(start))
		}
		klog.V(4).InfoS("Processing pod event done", "pod", klog.KObj(pod), "podUID", pod.UID, "updateType", update.WorkType)
	}
}

// acknowledgeTerminating sets the terminating flag on the pod status once the pod worker sees
// the termination state so that other components know no new containers will be started in this
// pod. It then returns the status function, if any, that applies to this pod.
func (p *podWorkers) acknowledgeTerminating(pod *v1.Pod) PodStatusFunc {
	p.podLock.Lock()
	defer p.podLock.Unlock()

	status, ok := p.podSyncStatuses[pod.UID]
	if !ok {
		return nil
	}

	if !status.terminatingAt.IsZero() && !status.startedTerminating {
		klog.V(4).InfoS("Pod worker has observed request to terminate", "pod", klog.KObj(pod), "podUID", pod.UID)
		status.startedTerminating = true
	}

	if l := len(status.statusPostTerminating); l > 0 {
		return status.statusPostTerminating[l-1]
	}
	return nil
}

// completeTerminating is invoked when syncTerminatingPod completes successfully, which means
// no container is running, no container will be started in the future, and we are ready for
// cleanup.  This updates the termination state which prevents future syncs and will ensure
// other kubelet loops know this pod is not running any containers.
func (p *podWorkers) completeTerminating(pod *v1.Pod) {
	p.podLock.Lock()
	defer p.podLock.Unlock()

	klog.V(4).InfoS("Pod terminated all containers successfully", "pod", klog.KObj(pod), "podUID", pod.UID)

	// if a static pod is being tracked, forget it
	delete(p.terminatingStaticPodFullnames, kubecontainer.GetPodFullName(pod))

	if status, ok := p.podSyncStatuses[pod.UID]; ok {
		if status.terminatingAt.IsZero() {
			klog.V(4).InfoS("Pod worker was terminated but did not have terminatingAt set, likely programmer error", "pod", klog.KObj(pod), "podUID", pod.UID)
		}
		status.terminatedAt = time.Now()
		for _, ch := range status.notifyPostTerminating {
			close(ch)
		}
		status.notifyPostTerminating = nil
		status.statusPostTerminating = nil
	}

	p.lastUndeliveredWorkUpdate[pod.UID] = podWork{
		WorkType: TerminatedPodWork,
		Options: UpdatePodOptions{
			Pod: pod,
		},
	}
}

// completeTerminatingRuntimePod is invoked when syncTerminatingPod completes successfully,
// which means an orphaned pod (no config) is terminated and we can exit. Since orphaned
// pods have no API representation, we want to exit the loop at this point
// cleanup.  This updates the termination state which prevents future syncs and will ensure
// other kubelet loops know this pod is not running any containers.
func (p *podWorkers) completeTerminatingRuntimePod(pod *v1.Pod) {
	p.podLock.Lock()
	defer p.podLock.Unlock()

	klog.V(4).InfoS("Pod terminated all orphaned containers successfully and worker can now stop", "pod", klog.KObj(pod), "podUID", pod.UID)

	// if a static pod is being tracked, forget it
	delete(p.terminatingStaticPodFullnames, kubecontainer.GetPodFullName(pod))

	if status, ok := p.podSyncStatuses[pod.UID]; ok {
		if status.terminatingAt.IsZero() {
			klog.V(4).InfoS("Pod worker was terminated but did not have terminatingAt set, likely programmer error", "pod", klog.KObj(pod), "podUID", pod.UID)
		}
		status.terminatedAt = time.Now()
		status.finished = true
		status.working = false
	}

	ch, ok := p.podUpdates[pod.UID]
	if ok {
		close(ch)
	}
	delete(p.podUpdates, pod.UID)
	delete(p.lastUndeliveredWorkUpdate, pod.UID)
	delete(p.terminatingStaticPodFullnames, kubecontainer.GetPodFullName(pod))
}

// completeTerminated is invoked after syncTerminatedPod completes successfully and means we
// can stop the pod worker. The pod is finalized at this point.
func (p *podWorkers) completeTerminated(pod *v1.Pod) {
	p.podLock.Lock()
	defer p.podLock.Unlock()

	klog.V(4).InfoS("Pod is complete and the worker can now stop", "pod", klog.KObj(pod), "podUID", pod.UID)

	ch, ok := p.podUpdates[pod.UID]
	if ok {
		close(ch)
	}
	delete(p.podUpdates, pod.UID)
	delete(p.lastUndeliveredWorkUpdate, pod.UID)
	delete(p.terminatingStaticPodFullnames, kubecontainer.GetPodFullName(pod))

	if status, ok := p.podSyncStatuses[pod.UID]; ok {
		if status.terminatingAt.IsZero() {
			klog.V(4).InfoS("Pod worker is complete but did not have terminatingAt set, likely programmer error", "pod", klog.KObj(pod), "podUID", pod.UID)
		}
		if status.terminatedAt.IsZero() {
			klog.V(4).InfoS("Pod worker is complete but did not have terminatedAt set, likely programmer error", "pod", klog.KObj(pod), "podUID", pod.UID)
		}
		status.finished = true
		status.working = false
	}
}

// completeWork requeues on error or the next sync interval and then immediately executes any pending
// work.
func (p *podWorkers) completeWork(pod *v1.Pod, syncErr error) {
	// Requeue the last update if the last sync returned error.
	switch {
	case syncErr == nil:
		// No error; requeue at the regular resync interval.
		p.workQueue.Enqueue(pod.UID, wait.Jitter(p.resyncInterval, workerResyncIntervalJitterFactor))
	case strings.Contains(syncErr.Error(), NetworkNotReadyErrorMsg):
		// Network is not ready; back off for short period of time and retry as network might be ready soon.
		p.workQueue.Enqueue(pod.UID, wait.Jitter(backOffOnTransientErrorPeriod, workerBackOffPeriodJitterFactor))
	default:
		// Error occurred during the sync; back off and then retry.
		p.workQueue.Enqueue(pod.UID, wait.Jitter(p.backOffPeriod, workerBackOffPeriodJitterFactor))
	}
	p.completeWorkQueueNext(pod.UID)
}

// completeWorkQueueNext holds the lock and either queues the next work item for the worker or
// clears the working status.
func (p *podWorkers) completeWorkQueueNext(uid types.UID) {
	p.podLock.Lock()
	defer p.podLock.Unlock()
	if workUpdate, exists := p.lastUndeliveredWorkUpdate[uid]; exists {
		p.podUpdates[uid] <- workUpdate
		delete(p.lastUndeliveredWorkUpdate, uid)
	} else {
		p.podSyncStatuses[uid].working = false
	}
}

// contextForWorker returns or initializes the appropriate context for a known
// worker. If the current context is expired, it is reset. If no worker is
// present, no context is returned.
func (p *podWorkers) contextForWorker(uid types.UID) context.Context {
	p.podLock.Lock()
	defer p.podLock.Unlock()

	status, ok := p.podSyncStatuses[uid]
	if !ok {
		return nil
	}
	if status.ctx == nil || status.ctx.Err() == context.Canceled {
		status.ctx, status.cancelFn = context.WithCancel(context.Background())
	}
	return status.ctx
}

// SyncKnownPods will purge any fully terminated pods that are not in the desiredPods
// list, which means SyncKnownPods must be called in a threadsafe manner from calls
// to UpdatePods for new pods. It returns a map of known workers that are not finished
// with a value of SyncPodTerminated, SyncPodKill, or SyncPodSync depending on whether
// the pod is terminated, terminating, or syncing.
func (p *podWorkers) SyncKnownPods(desiredPods []*v1.Pod) map[types.UID]PodWorkType {
	workers := make(map[types.UID]PodWorkType)
	known := make(map[types.UID]struct{})
	for _, pod := range desiredPods {
		known[pod.UID] = struct{}{}
	}

	p.podLock.Lock()
	defer p.podLock.Unlock()

	p.podsSynced = true
	for uid, status := range p.podSyncStatuses {
		if _, exists := known[uid]; !exists {
			p.removeTerminatedWorker(uid)
		}
		switch {
		case !status.terminatedAt.IsZero():
			workers[uid] = TerminatedPodWork
		case !status.terminatingAt.IsZero():
			workers[uid] = TerminatingPodWork
		default:
			workers[uid] = SyncPodWork
		}
	}
	return workers
}

// removeTerminatedWorker cleans up and removes the worker status for a worker that
// has reached a terminal state of "finished" - has successfully exited
// syncTerminatedPod. This "forgets" a pod by UID and allows another pod to be recreated
// with the same UID.
func (p *podWorkers) removeTerminatedWorker(uid types.UID) {
	status, ok := p.podSyncStatuses[uid]
	if !ok {
		// already forgotten, or forgotten too early
		klog.V(4).InfoS("Pod worker has been requested for removal but is not a known pod", "podUID", uid)
		return
	}

	if !status.finished {
		klog.V(4).InfoS("Pod worker has been requested for removal but is still not fully terminated", "podUID", uid)
		return
	}

	klog.V(4).InfoS("Pod has been terminated and is no longer known to the kubelet, remove all history", "podUID", uid)
	delete(p.podSyncStatuses, uid)
	delete(p.podUpdates, uid)
	delete(p.lastUndeliveredWorkUpdate, uid)
}

// killPodNow returns a KillPodFunc that can be used to kill a pod.
// It is intended to be injected into other modules that need to kill a pod.
func killPodNow(podWorkers PodWorkers, recorder record.EventRecorder) eviction.KillPodFunc {
	return func(pod *v1.Pod, isEvicted bool, gracePeriodOverride *int64, statusFn func(*v1.PodStatus)) error {
		// determine the grace period to use when killing the pod
		gracePeriod := int64(0)
		if gracePeriodOverride != nil {
			gracePeriod = *gracePeriodOverride
		} else if pod.Spec.TerminationGracePeriodSeconds != nil {
			gracePeriod = *pod.Spec.TerminationGracePeriodSeconds
		}

		// we timeout and return an error if we don't get a callback within a reasonable time.
		// the default timeout is relative to the grace period (we settle on 10s to wait for kubelet->runtime traffic to complete in sigkill)
		timeout := int64(gracePeriod + (gracePeriod / 2))
		minTimeout := int64(10)
		if timeout < minTimeout {
			timeout = minTimeout
		}
		timeoutDuration := time.Duration(timeout) * time.Second

		// open a channel we block against until we get a result
		ch := make(chan struct{}, 1)
		podWorkers.UpdatePod(UpdatePodOptions{
			Pod:        pod,
			UpdateType: kubetypes.SyncPodKill,
			KillPodOptions: &KillPodOptions{
				CompletedCh:                              ch,
				Evict:                                    isEvicted,
				PodStatusFunc:                            statusFn,
				PodTerminationGracePeriodSecondsOverride: gracePeriodOverride,
			},
		})

		// wait for either a response, or a timeout
		select {
		case <-ch:
			return nil
		case <-time.After(timeoutDuration):
			recorder.Eventf(pod, v1.EventTypeWarning, events.ExceededGracePeriod, "Container runtime did not kill the pod within specified grace period.")
			return fmt.Errorf("timeout waiting to kill pod")
		}
	}
}<|MERGE_RESOLUTION|>--- conflicted
+++ resolved
@@ -394,50 +394,11 @@
 	}
 }
 
-<<<<<<< HEAD
-func (p *podWorkers) managePodLoop(podUpdates <-chan UpdatePodOptions) {
-	var lastSyncTime time.Time
-	for update := range podUpdates {
-		err := func() error {
-			podUID := update.Pod.UID
-			// This is a blocking call that would return only if the cache
-			// has an entry for the pod that is newer than minRuntimeCache
-			// Time. This ensures the worker doesn't start syncing until
-			// after the cache is at least newer than the finished time of
-			// the previous sync.
-			status, err := p.podCache.GetNewerThan(podUID, lastSyncTime)
-			if err != nil {
-				// This is the legacy event thrown by manage pod loop
-				// all other events are now dispatched from syncPodFn
-				p.recorder.Eventf(update.Pod, v1.EventTypeWarning, events.FailedSync, "error determining status: %v", err)
-				return err
-			}
-			err = p.syncPodFn(syncPodOptions{
-				mirrorPod:      update.MirrorPod,
-				pod:            update.Pod,
-				podStatus:      status,
-				killPodOptions: update.KillPodOptions,
-				updateType:     update.UpdateType,
-			})
-			lastSyncTime = time.Now()
-			return err
-		}()
-		// notify the call-back function if the operation succeeded or not
-		if update.OnCompleteFunc != nil {
-			update.OnCompleteFunc(err)
-		}
-		if err != nil {
-			// IMPORTANT: we do not log errors here, the syncPodFn is responsible for logging errors
-			klog.ErrorS(err, "Error syncing pod, skipping", "pod", klog.KObj(update.Pod), "podUID", update.Pod.UID)
-		}
-		p.wrapUp(update.Pod.UID, err)
-=======
 func (p *podWorkers) CouldHaveRunningContainers(uid types.UID) bool {
 	p.podLock.Lock()
 	defer p.podLock.Unlock()
 	if status, ok := p.podSyncStatuses[uid]; ok {
 		return !status.IsTerminated()
->>>>>>> 0f466983
 	}
 	// once all pods are synced, any pod without sync status is known to not be running.
 	return !p.podsSynced
