/*
Copyright 2015 The Kubernetes Authors.

Licensed under the Apache License, Version 2.0 (the "License");
you may not use this file except in compliance with the License.
You may obtain a copy of the License at

    http://www.apache.org/licenses/LICENSE-2.0

Unless required by applicable law or agreed to in writing, software
distributed under the License is distributed on an "AS IS" BASIS,
WITHOUT WARRANTIES OR CONDITIONS OF ANY KIND, either express or implied.
See the License for the specific language governing permissions and
limitations under the License.
*/

package cm

import (
	"k8s.io/api/core/v1"
	"k8s.io/klog"

	"k8s.io/apimachinery/pkg/api/resource"
	internalapi "k8s.io/kubernetes/pkg/kubelet/apis/cri"
	podresourcesapi "k8s.io/kubernetes/pkg/kubelet/apis/podresources/v1alpha1"
	"k8s.io/kubernetes/pkg/kubelet/cm/cpumanager"
	"k8s.io/kubernetes/pkg/kubelet/config"
	kubecontainer "k8s.io/kubernetes/pkg/kubelet/container"
	"k8s.io/kubernetes/pkg/kubelet/lifecycle"
	"k8s.io/kubernetes/pkg/kubelet/status"
	"k8s.io/kubernetes/pkg/kubelet/util/pluginwatcher"
	schedulercache "k8s.io/kubernetes/pkg/scheduler/cache"
)

type containerManagerStub struct{}

var _ ContainerManager = &containerManagerStub{}

func (cm *containerManagerStub) Start(_ *v1.Node, _ ActivePodsFunc, _ config.SourcesReady, _ status.PodStatusProvider, _ internalapi.RuntimeService) error {
	klog.V(2).Infof("Starting stub container manager")
	return nil
}

func (cm *containerManagerStub) SystemCgroupsLimit() v1.ResourceList {
	return v1.ResourceList{}
}

func (cm *containerManagerStub) GetNodeConfig() NodeConfig {
	return NodeConfig{}
}

func (cm *containerManagerStub) GetMountedSubsystems() *CgroupSubsystems {
	return &CgroupSubsystems{}
}

func (cm *containerManagerStub) GetQOSContainersInfo() QOSContainersInfo {
	return QOSContainersInfo{}
}

func (cm *containerManagerStub) UpdateQOSCgroups() error {
	return nil
}

func (cm *containerManagerStub) Status() Status {
	return Status{}
}

func (cm *containerManagerStub) GetNodeAllocatableReservation() v1.ResourceList {
	return nil
}

func (cm *containerManagerStub) GetCapacity() v1.ResourceList {
	c := v1.ResourceList{
		v1.ResourceEphemeralStorage: *resource.NewQuantity(
			int64(0),
			resource.BinarySI),
	}
	return c
}

<<<<<<< HEAD
func (cm *containerManagerStub) GetPluginRegistrationHandlerCallback() pluginwatcher.RegisterCallbackFn {
	return func(name string, endpoint string, versions []string, sockPath string) (chan bool, error) {
		return nil, nil
	}
=======
func (cm *containerManagerStub) GetPluginRegistrationHandler() pluginwatcher.PluginHandler {
	return nil
>>>>>>> d54edf18
}

func (cm *containerManagerStub) GetDevicePluginResourceCapacity() (v1.ResourceList, v1.ResourceList, []string) {
	return nil, nil, []string{}
}

func (cm *containerManagerStub) NewPodContainerManager() PodContainerManager {
	return &podContainerManagerStub{}
}

func (cm *containerManagerStub) GetResources(pod *v1.Pod, container *v1.Container) (*kubecontainer.RunContainerOptions, error) {
	return &kubecontainer.RunContainerOptions{}, nil
}

func (cm *containerManagerStub) UpdatePluginResources(*schedulercache.NodeInfo, *lifecycle.PodAdmitAttributes) error {
	return nil
}

func (cm *containerManagerStub) InternalContainerLifecycle() InternalContainerLifecycle {
	return &internalContainerLifecycleImpl{cpumanager.NewFakeManager()}
}

func (cm *containerManagerStub) GetPodCgroupRoot() string {
	return ""
}

func (cm *containerManagerStub) GetDevices(_, _ string) []*podresourcesapi.ContainerDevices {
	return nil
}

func NewStubContainerManager() ContainerManager {
	return &containerManagerStub{}
}<|MERGE_RESOLUTION|>--- conflicted
+++ resolved
@@ -78,15 +78,8 @@
 	return c
 }
 
-<<<<<<< HEAD
-func (cm *containerManagerStub) GetPluginRegistrationHandlerCallback() pluginwatcher.RegisterCallbackFn {
-	return func(name string, endpoint string, versions []string, sockPath string) (chan bool, error) {
-		return nil, nil
-	}
-=======
 func (cm *containerManagerStub) GetPluginRegistrationHandler() pluginwatcher.PluginHandler {
 	return nil
->>>>>>> d54edf18
 }
 
 func (cm *containerManagerStub) GetDevicePluginResourceCapacity() (v1.ResourceList, v1.ResourceList, []string) {
