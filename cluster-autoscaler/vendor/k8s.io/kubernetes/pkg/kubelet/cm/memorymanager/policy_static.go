--- conflicted
+++ resolved
@@ -94,26 +94,17 @@
 		return nil
 	}
 
-<<<<<<< HEAD
-	klog.InfoS("Allocate", "pod", klog.KObj(pod), "containerName", container.Name)
-	if blocks := s.GetMemoryBlocks(string(pod.UID), container.Name); blocks != nil {
-=======
 	podUID := string(pod.UID)
 	klog.InfoS("Allocate", "pod", klog.KObj(pod), "containerName", container.Name)
 	if blocks := s.GetMemoryBlocks(podUID, container.Name); blocks != nil {
 		p.updatePodReusableMemory(pod, container, blocks)
 
->>>>>>> 0f466983
 		klog.InfoS("Container already present in state, skipping", "pod", klog.KObj(pod), "containerName", container.Name)
 		return nil
 	}
 
 	// Call Topology Manager to get the aligned affinity across all hint providers.
-<<<<<<< HEAD
-	hint := p.affinity.GetAffinity(string(pod.UID), container.Name)
-=======
 	hint := p.affinity.GetAffinity(podUID, container.Name)
->>>>>>> 0f466983
 	klog.InfoS("Got topology affinity", "pod", klog.KObj(pod), "podUID", pod.UID, "containerName", container.Name, "hint", hint)
 
 	requestedResources, err := getRequestedResources(container)
@@ -234,12 +225,7 @@
 }
 
 // RemoveContainer call is idempotent
-<<<<<<< HEAD
-func (p *staticPolicy) RemoveContainer(s state.State, podUID string, containerName string) error {
-	klog.InfoS("RemoveContainer", "podUID", podUID, "containerName", containerName)
-=======
 func (p *staticPolicy) RemoveContainer(s state.State, podUID string, containerName string) {
->>>>>>> 0f466983
 	blocks := s.GetMemoryBlocks(podUID, containerName)
 	if blocks == nil {
 		return
