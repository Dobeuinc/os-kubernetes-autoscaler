/*
Copyright 2017 The Kubernetes Authors.

Licensed under the Apache License, Version 2.0 (the "License");
you may not use this file except in compliance with the License.
You may obtain a copy of the License at

    http://www.apache.org/licenses/LICENSE-2.0

Unless required by applicable law or agreed to in writing, software
distributed under the License is distributed on an "AS IS" BASIS,
WITHOUT WARRANTIES OR CONDITIONS OF ANY KIND, either express or implied.
See the License for the specific language governing permissions and
limitations under the License.
*/

package cpumanager

import (
	"fmt"
	"math"
	"sync"
	"time"

	cadvisorapi "github.com/google/cadvisor/info/v1"
	v1 "k8s.io/api/core/v1"
	"k8s.io/apimachinery/pkg/util/wait"
	"k8s.io/klog/v2"

	runtimeapi "k8s.io/cri-api/pkg/apis/runtime/v1alpha2"
	"k8s.io/kubernetes/pkg/kubelet/cm/containermap"
	"k8s.io/kubernetes/pkg/kubelet/cm/cpumanager/state"
	"k8s.io/kubernetes/pkg/kubelet/cm/cpumanager/topology"
	"k8s.io/kubernetes/pkg/kubelet/cm/cpuset"
	"k8s.io/kubernetes/pkg/kubelet/cm/topologymanager"
	"k8s.io/kubernetes/pkg/kubelet/config"
	kubecontainer "k8s.io/kubernetes/pkg/kubelet/container"
	"k8s.io/kubernetes/pkg/kubelet/status"
)

// ActivePodsFunc is a function that returns a list of pods to reconcile.
type ActivePodsFunc func() []*v1.Pod

type runtimeService interface {
	UpdateContainerResources(id string, resources *runtimeapi.LinuxContainerResources) error
}

type policyName string

// cpuManagerStateFileName is the file name where cpu manager stores its state
const cpuManagerStateFileName = "cpu_manager_state"

// Manager interface provides methods for Kubelet to manage pod cpus.
type Manager interface {
	// Start is called during Kubelet initialization.
	Start(activePods ActivePodsFunc, sourcesReady config.SourcesReady, podStatusProvider status.PodStatusProvider, containerRuntime runtimeService, initialContainers containermap.ContainerMap) error

	// Called to trigger the allocation of CPUs to a container. This must be
	// called at some point prior to the AddContainer() call for a container,
	// e.g. at pod admission time.
	Allocate(pod *v1.Pod, container *v1.Container) error

	// AddContainer adds the mapping between container ID to pod UID and the container name
	// The mapping used to remove the CPU allocation during the container removal
	AddContainer(p *v1.Pod, c *v1.Container, containerID string)

	// RemoveContainer is called after Kubelet decides to kill or delete a
	// container. After this call, the CPU manager stops trying to reconcile
	// that container and any CPUs dedicated to the container are freed.
	RemoveContainer(containerID string) error

	// State returns a read-only interface to the internal CPU manager state.
	State() state.Reader

	// GetTopologyHints implements the topologymanager.HintProvider Interface
	// and is consulted to achieve NUMA aware resource alignment among this
	// and other resource controllers.
	GetTopologyHints(*v1.Pod, *v1.Container) map[string][]topologymanager.TopologyHint

	// GetCPUs implements the podresources.CPUsProvider interface to provide allocated
	// cpus for the container
	GetCPUs(podUID, containerName string) cpuset.CPUSet

	// GetPodTopologyHints implements the topologymanager.HintProvider Interface
	// and is consulted to achieve NUMA aware resource alignment per Pod
	// among this and other resource controllers.
	GetPodTopologyHints(pod *v1.Pod) map[string][]topologymanager.TopologyHint

	// GetAllocatableCPUs returns the assignable (not allocated) CPUs
	GetAllocatableCPUs() cpuset.CPUSet
}

type manager struct {
	sync.Mutex
	policy Policy

	// reconcilePeriod is the duration between calls to reconcileState.
	reconcilePeriod time.Duration

	// state allows pluggable CPU assignment policies while sharing a common
	// representation of state for the system to inspect and reconcile.
	state state.State

	// lastUpdatedstate holds state for each container from the last time it was updated.
	lastUpdateState state.State

	// containerRuntime is the container runtime service interface needed
	// to make UpdateContainerResources() calls against the containers.
	containerRuntime runtimeService

	// activePods is a method for listing active pods on the node
	// so all the containers can be updated in the reconciliation loop.
	activePods ActivePodsFunc

	// podStatusProvider provides a method for obtaining pod statuses
	// and the containerID of their containers
	podStatusProvider status.PodStatusProvider

	// containerMap provides a mapping from (pod, container) -> containerID
	// for all containers a pod
	containerMap containermap.ContainerMap

	topology *topology.CPUTopology

	nodeAllocatableReservation v1.ResourceList

	// sourcesReady provides the readiness of kubelet configuration sources such as apiserver update readiness.
	// We use it to determine when we can purge inactive pods from checkpointed state.
	sourcesReady config.SourcesReady

	// stateFileDirectory holds the directory where the state file for checkpoints is held.
	stateFileDirectory string

	// allocatableCPUs is the set of online CPUs as reported by the system
	allocatableCPUs cpuset.CPUSet
}

var _ Manager = &manager{}

type sourcesReadyStub struct{}

func (s *sourcesReadyStub) AddSource(source string) {}
func (s *sourcesReadyStub) AllReady() bool          { return true }

// NewManager creates new cpu manager based on provided policy
func NewManager(cpuPolicyName string, cpuPolicyOptions map[string]string, reconcilePeriod time.Duration, machineInfo *cadvisorapi.MachineInfo, specificCPUs cpuset.CPUSet, nodeAllocatableReservation v1.ResourceList, stateFileDirectory string, affinity topologymanager.Store) (Manager, error) {
	var topo *topology.CPUTopology
	var policy Policy
	var err error

	switch policyName(cpuPolicyName) {

	case PolicyNone:
		policy, err = NewNonePolicy(cpuPolicyOptions)
		if err != nil {
			return nil, fmt.Errorf("new none policy error: %w", err)
		}

	case PolicyStatic:
		topo, err = topology.Discover(machineInfo)
		if err != nil {
			return nil, err
		}
		klog.InfoS("Detected CPU topology", "topology", topo)

		reservedCPUs, ok := nodeAllocatableReservation[v1.ResourceCPU]
		if !ok {
			// The static policy cannot initialize without this information.
			return nil, fmt.Errorf("[cpumanager] unable to determine reserved CPU resources for static policy")
		}
		if reservedCPUs.IsZero() {
			// The static policy requires this to be nonzero. Zero CPU reservation
			// would allow the shared pool to be completely exhausted. At that point
			// either we would violate our guarantee of exclusivity or need to evict
			// any pod that has at least one container that requires zero CPUs.
			// See the comments in policy_static.go for more details.
			return nil, fmt.Errorf("[cpumanager] the static policy requires systemreserved.cpu + kubereserved.cpu to be greater than zero")
		}

		// Take the ceiling of the reservation, since fractional CPUs cannot be
		// exclusively allocated.
		reservedCPUsFloat := float64(reservedCPUs.MilliValue()) / 1000
		numReservedCPUs := int(math.Ceil(reservedCPUsFloat))
		policy, err = NewStaticPolicy(topo, numReservedCPUs, specificCPUs, affinity, cpuPolicyOptions)
		if err != nil {
			return nil, fmt.Errorf("new static policy error: %w", err)
		}

	default:
		return nil, fmt.Errorf("unknown policy: \"%s\"", cpuPolicyName)
	}

	manager := &manager{
		policy:                     policy,
		reconcilePeriod:            reconcilePeriod,
		lastUpdateState:            state.NewMemoryState(),
		topology:                   topo,
		nodeAllocatableReservation: nodeAllocatableReservation,
		stateFileDirectory:         stateFileDirectory,
	}
	manager.sourcesReady = &sourcesReadyStub{}
	return manager, nil
}

func (m *manager) Start(activePods ActivePodsFunc, sourcesReady config.SourcesReady, podStatusProvider status.PodStatusProvider, containerRuntime runtimeService, initialContainers containermap.ContainerMap) error {
	klog.InfoS("Starting CPU manager", "policy", m.policy.Name())
	klog.InfoS("Reconciling", "reconcilePeriod", m.reconcilePeriod)
	m.sourcesReady = sourcesReady
	m.activePods = activePods
	m.podStatusProvider = podStatusProvider
	m.containerRuntime = containerRuntime
	m.containerMap = initialContainers

	stateImpl, err := state.NewCheckpointState(m.stateFileDirectory, cpuManagerStateFileName, m.policy.Name(), m.containerMap)
	if err != nil {
		klog.ErrorS(err, "Could not initialize checkpoint manager, please drain node and remove policy state file")
		return err
	}
	m.state = stateImpl

	err = m.policy.Start(m.state)
	if err != nil {
		klog.ErrorS(err, "Policy start error")
		return err
	}

	m.allocatableCPUs = m.policy.GetAllocatableCPUs(m.state)

	if m.policy.Name() == string(PolicyNone) {
		return nil
	}
	// Periodically call m.reconcileState() to continue to keep the CPU sets of
	// all pods in sync with and guaranteed CPUs handed out among them.
	go wait.Until(func() { m.reconcileState() }, m.reconcilePeriod, wait.NeverStop)
	return nil
}

func (m *manager) Allocate(p *v1.Pod, c *v1.Container) error {
	// Garbage collect any stranded resources before allocating CPUs.
	m.removeStaleState()

	m.Lock()
	defer m.Unlock()

	// Call down into the policy to assign this container CPUs if required.
	err := m.policy.Allocate(m.state, p, c)
	if err != nil {
		klog.ErrorS(err, "Allocate error")
		return err
	}

	return nil
}

func (m *manager) AddContainer(pod *v1.Pod, container *v1.Container, containerID string) {
	m.Lock()
	defer m.Unlock()
	if cset, exists := m.state.GetCPUSet(string(pod.UID), container.Name); exists {
		m.lastUpdateState.SetCPUSet(string(pod.UID), container.Name, cset)
	}
	m.containerMap.Add(string(pod.UID), container.Name, containerID)
}

func (m *manager) RemoveContainer(containerID string) error {
	m.Lock()
	defer m.Unlock()

	err := m.policyRemoveContainerByID(containerID)
	if err != nil {
		klog.ErrorS(err, "RemoveContainer error")
		return err
	}

	return nil
}

func (m *manager) policyRemoveContainerByID(containerID string) error {
	podUID, containerName, err := m.containerMap.GetContainerRef(containerID)
	if err != nil {
		return nil
	}

	err = m.policy.RemoveContainer(m.state, podUID, containerName)
	if err == nil {
		m.lastUpdateState.Delete(podUID, containerName)
		m.containerMap.RemoveByContainerID(containerID)
	}

	return err
}

func (m *manager) policyRemoveContainerByRef(podUID string, containerName string) error {
	err := m.policy.RemoveContainer(m.state, podUID, containerName)
	if err == nil {
		m.lastUpdateState.Delete(podUID, containerName)
		m.containerMap.RemoveByContainerRef(podUID, containerName)
	}

	return err
}

func (m *manager) State() state.Reader {
	return m.state
}

func (m *manager) GetTopologyHints(pod *v1.Pod, container *v1.Container) map[string][]topologymanager.TopologyHint {
	// Garbage collect any stranded resources before providing TopologyHints
	m.removeStaleState()
	// Delegate to active policy
	return m.policy.GetTopologyHints(m.state, pod, container)
}

func (m *manager) GetPodTopologyHints(pod *v1.Pod) map[string][]topologymanager.TopologyHint {
	// Garbage collect any stranded resources before providing TopologyHints
	m.removeStaleState()
	// Delegate to active policy
	return m.policy.GetPodTopologyHints(m.state, pod)
}

func (m *manager) GetAllocatableCPUs() cpuset.CPUSet {
	return m.allocatableCPUs.Clone()
}

type reconciledContainer struct {
	podName       string
	containerName string
	containerID   string
}

func (m *manager) removeStaleState() {
	// Only once all sources are ready do we attempt to remove any stale state.
	// This ensures that the call to `m.activePods()` below will succeed with
	// the actual active pods list.
	if !m.sourcesReady.AllReady() {
		return
	}

	// We grab the lock to ensure that no new containers will grab CPUs while
	// executing the code below. Without this lock, its possible that we end up
	// removing state that is newly added by an asynchronous call to
	// AddContainer() during the execution of this code.
	m.Lock()
	defer m.Unlock()

	// Get the list of active pods.
	activePods := m.activePods()

	// Build a list of (podUID, containerName) pairs for all containers in all active Pods.
	activeContainers := make(map[string]map[string]struct{})
	for _, pod := range activePods {
		activeContainers[string(pod.UID)] = make(map[string]struct{})
		for _, container := range append(pod.Spec.InitContainers, pod.Spec.Containers...) {
			activeContainers[string(pod.UID)][container.Name] = struct{}{}
		}
	}

	// Loop through the CPUManager state. Remove any state for containers not
	// in the `activeContainers` list built above.
	assignments := m.state.GetCPUAssignments()
	for podUID := range assignments {
		for containerName := range assignments[podUID] {
			if _, ok := activeContainers[podUID][containerName]; !ok {
				klog.ErrorS(nil, "RemoveStaleState: removing container", "podUID", podUID, "containerName", containerName)
				err := m.policyRemoveContainerByRef(podUID, containerName)
				if err != nil {
					klog.ErrorS(err, "RemoveStaleState: failed to remove container", "podUID", podUID, "containerName", containerName)
				}
			}
		}
	}
}

func (m *manager) reconcileState() (success []reconciledContainer, failure []reconciledContainer) {
	success = []reconciledContainer{}
	failure = []reconciledContainer{}

	m.removeStaleState()
	for _, pod := range m.activePods() {
		pstatus, ok := m.podStatusProvider.GetPodStatus(pod.UID)
		if !ok {
<<<<<<< HEAD
			klog.InfoS("ReconcileState: skipping pod; status not found", "pod", klog.KObj(pod))
=======
			klog.V(4).InfoS("ReconcileState: skipping pod; status not found", "pod", klog.KObj(pod))
>>>>>>> 0f466983
			failure = append(failure, reconciledContainer{pod.Name, "", ""})
			continue
		}

		allContainers := pod.Spec.InitContainers
		allContainers = append(allContainers, pod.Spec.Containers...)
		for _, container := range allContainers {
			containerID, err := findContainerIDByName(&pstatus, container.Name)
			if err != nil {
<<<<<<< HEAD
				klog.InfoS("ReconcileState: skipping container; ID not found in pod status", "pod", klog.KObj(pod), "containerName", container.Name, "err", err)
=======
				klog.V(4).InfoS("ReconcileState: skipping container; ID not found in pod status", "pod", klog.KObj(pod), "containerName", container.Name, "err", err)
>>>>>>> 0f466983
				failure = append(failure, reconciledContainer{pod.Name, container.Name, ""})
				continue
			}

			cstatus, err := findContainerStatusByName(&pstatus, container.Name)
			if err != nil {
<<<<<<< HEAD
				klog.InfoS("ReconcileState: skipping container; container status not found in pod status", "pod", klog.KObj(pod), "containerName", container.Name, "err", err)
=======
				klog.V(4).InfoS("ReconcileState: skipping container; container status not found in pod status", "pod", klog.KObj(pod), "containerName", container.Name, "err", err)
>>>>>>> 0f466983
				failure = append(failure, reconciledContainer{pod.Name, container.Name, ""})
				continue
			}

			if cstatus.State.Waiting != nil ||
				(cstatus.State.Waiting == nil && cstatus.State.Running == nil && cstatus.State.Terminated == nil) {
<<<<<<< HEAD
				klog.InfoS("ReconcileState: skipping container; container still in the waiting state", "pod", klog.KObj(pod), "containerName", container.Name, "err", err)
=======
				klog.V(4).InfoS("ReconcileState: skipping container; container still in the waiting state", "pod", klog.KObj(pod), "containerName", container.Name, "err", err)
>>>>>>> 0f466983
				failure = append(failure, reconciledContainer{pod.Name, container.Name, ""})
				continue
			}

			m.Lock()
			if cstatus.State.Terminated != nil {
				// The container is terminated but we can't call m.RemoveContainer()
				// here because it could remove the allocated cpuset for the container
				// which may be in the process of being restarted.  That would result
				// in the container losing any exclusively-allocated CPUs that it
				// was allocated.
				_, _, err := m.containerMap.GetContainerRef(containerID)
				if err == nil {
<<<<<<< HEAD
					klog.InfoS("ReconcileState: ignoring terminated container", "pod", klog.KObj(pod), "containerID", containerID)
=======
					klog.V(4).InfoS("ReconcileState: ignoring terminated container", "pod", klog.KObj(pod), "containerID", containerID)
>>>>>>> 0f466983
				}
				m.Unlock()
				continue
			}

			// Once we make it here we know we have a running container.
			// Idempotently add it to the containerMap incase it is missing.
			// This can happen after a kubelet restart, for example.
			m.containerMap.Add(string(pod.UID), container.Name, containerID)
			m.Unlock()

			cset := m.state.GetCPUSetOrDefault(string(pod.UID), container.Name)
			if cset.IsEmpty() {
				// NOTE: This should not happen outside of tests.
<<<<<<< HEAD
				klog.InfoS("ReconcileState: skipping container; assigned cpuset is empty", "pod", klog.KObj(pod), "containerName", container.Name)
=======
				klog.V(4).InfoS("ReconcileState: skipping container; assigned cpuset is empty", "pod", klog.KObj(pod), "containerName", container.Name)
>>>>>>> 0f466983
				failure = append(failure, reconciledContainer{pod.Name, container.Name, containerID})
				continue
			}

<<<<<<< HEAD
			klog.V(4).InfoS("ReconcileState: updating container", "pod", klog.KObj(pod), "containerName", container.Name, "containerID", containerID, "cpuSet", cset)
			err = m.updateContainerCPUSet(containerID, cset)
			if err != nil {
				klog.ErrorS(err, "ReconcileState: failed to update container", "pod", klog.KObj(pod), "containerName", container.Name, "containerID", containerID, "cpuSet", cset)
				failure = append(failure, reconciledContainer{pod.Name, container.Name, containerID})
				continue
=======
			lcset := m.lastUpdateState.GetCPUSetOrDefault(string(pod.UID), container.Name)
			if !cset.Equals(lcset) {
				klog.V(4).InfoS("ReconcileState: updating container", "pod", klog.KObj(pod), "containerName", container.Name, "containerID", containerID, "cpuSet", cset)
				err = m.updateContainerCPUSet(containerID, cset)
				if err != nil {
					klog.ErrorS(err, "ReconcileState: failed to update container", "pod", klog.KObj(pod), "containerName", container.Name, "containerID", containerID, "cpuSet", cset)
					failure = append(failure, reconciledContainer{pod.Name, container.Name, containerID})
					continue
				}
				m.lastUpdateState.SetCPUSet(string(pod.UID), container.Name, cset)
>>>>>>> 0f466983
			}
			success = append(success, reconciledContainer{pod.Name, container.Name, containerID})
		}
	}
	return success, failure
}

func findContainerIDByName(status *v1.PodStatus, name string) (string, error) {
	allStatuses := status.InitContainerStatuses
	allStatuses = append(allStatuses, status.ContainerStatuses...)
	for _, container := range allStatuses {
		if container.Name == name && container.ContainerID != "" {
			cid := &kubecontainer.ContainerID{}
			err := cid.ParseString(container.ContainerID)
			if err != nil {
				return "", err
			}
			return cid.ID, nil
		}
	}
	return "", fmt.Errorf("unable to find ID for container with name %v in pod status (it may not be running)", name)
}

func findContainerStatusByName(status *v1.PodStatus, name string) (*v1.ContainerStatus, error) {
	for _, containerStatus := range append(status.InitContainerStatuses, status.ContainerStatuses...) {
		if containerStatus.Name == name {
			return &containerStatus, nil
		}
	}
	return nil, fmt.Errorf("unable to find status for container with name %v in pod status (it may not be running)", name)
}

func (m *manager) updateContainerCPUSet(containerID string, cpus cpuset.CPUSet) error {
	// TODO: Consider adding a `ResourceConfigForContainer` helper in
	// helpers_linux.go similar to what exists for pods.
	// It would be better to pass the full container resources here instead of
	// this patch-like partial resources.
	return m.containerRuntime.UpdateContainerResources(
		containerID,
		&runtimeapi.LinuxContainerResources{
			CpusetCpus: cpus.String(),
		})
}

func (m *manager) GetCPUs(podUID, containerName string) cpuset.CPUSet {
	return m.state.GetCPUSetOrDefault(podUID, containerName)
}<|MERGE_RESOLUTION|>--- conflicted
+++ resolved
@@ -378,11 +378,7 @@
 	for _, pod := range m.activePods() {
 		pstatus, ok := m.podStatusProvider.GetPodStatus(pod.UID)
 		if !ok {
-<<<<<<< HEAD
-			klog.InfoS("ReconcileState: skipping pod; status not found", "pod", klog.KObj(pod))
-=======
 			klog.V(4).InfoS("ReconcileState: skipping pod; status not found", "pod", klog.KObj(pod))
->>>>>>> 0f466983
 			failure = append(failure, reconciledContainer{pod.Name, "", ""})
 			continue
 		}
@@ -392,33 +388,21 @@
 		for _, container := range allContainers {
 			containerID, err := findContainerIDByName(&pstatus, container.Name)
 			if err != nil {
-<<<<<<< HEAD
-				klog.InfoS("ReconcileState: skipping container; ID not found in pod status", "pod", klog.KObj(pod), "containerName", container.Name, "err", err)
-=======
 				klog.V(4).InfoS("ReconcileState: skipping container; ID not found in pod status", "pod", klog.KObj(pod), "containerName", container.Name, "err", err)
->>>>>>> 0f466983
 				failure = append(failure, reconciledContainer{pod.Name, container.Name, ""})
 				continue
 			}
 
 			cstatus, err := findContainerStatusByName(&pstatus, container.Name)
 			if err != nil {
-<<<<<<< HEAD
-				klog.InfoS("ReconcileState: skipping container; container status not found in pod status", "pod", klog.KObj(pod), "containerName", container.Name, "err", err)
-=======
 				klog.V(4).InfoS("ReconcileState: skipping container; container status not found in pod status", "pod", klog.KObj(pod), "containerName", container.Name, "err", err)
->>>>>>> 0f466983
 				failure = append(failure, reconciledContainer{pod.Name, container.Name, ""})
 				continue
 			}
 
 			if cstatus.State.Waiting != nil ||
 				(cstatus.State.Waiting == nil && cstatus.State.Running == nil && cstatus.State.Terminated == nil) {
-<<<<<<< HEAD
-				klog.InfoS("ReconcileState: skipping container; container still in the waiting state", "pod", klog.KObj(pod), "containerName", container.Name, "err", err)
-=======
 				klog.V(4).InfoS("ReconcileState: skipping container; container still in the waiting state", "pod", klog.KObj(pod), "containerName", container.Name, "err", err)
->>>>>>> 0f466983
 				failure = append(failure, reconciledContainer{pod.Name, container.Name, ""})
 				continue
 			}
@@ -432,11 +416,7 @@
 				// was allocated.
 				_, _, err := m.containerMap.GetContainerRef(containerID)
 				if err == nil {
-<<<<<<< HEAD
-					klog.InfoS("ReconcileState: ignoring terminated container", "pod", klog.KObj(pod), "containerID", containerID)
-=======
 					klog.V(4).InfoS("ReconcileState: ignoring terminated container", "pod", klog.KObj(pod), "containerID", containerID)
->>>>>>> 0f466983
 				}
 				m.Unlock()
 				continue
@@ -451,23 +431,11 @@
 			cset := m.state.GetCPUSetOrDefault(string(pod.UID), container.Name)
 			if cset.IsEmpty() {
 				// NOTE: This should not happen outside of tests.
-<<<<<<< HEAD
-				klog.InfoS("ReconcileState: skipping container; assigned cpuset is empty", "pod", klog.KObj(pod), "containerName", container.Name)
-=======
 				klog.V(4).InfoS("ReconcileState: skipping container; assigned cpuset is empty", "pod", klog.KObj(pod), "containerName", container.Name)
->>>>>>> 0f466983
 				failure = append(failure, reconciledContainer{pod.Name, container.Name, containerID})
 				continue
 			}
 
-<<<<<<< HEAD
-			klog.V(4).InfoS("ReconcileState: updating container", "pod", klog.KObj(pod), "containerName", container.Name, "containerID", containerID, "cpuSet", cset)
-			err = m.updateContainerCPUSet(containerID, cset)
-			if err != nil {
-				klog.ErrorS(err, "ReconcileState: failed to update container", "pod", klog.KObj(pod), "containerName", container.Name, "containerID", containerID, "cpuSet", cset)
-				failure = append(failure, reconciledContainer{pod.Name, container.Name, containerID})
-				continue
-=======
 			lcset := m.lastUpdateState.GetCPUSetOrDefault(string(pod.UID), container.Name)
 			if !cset.Equals(lcset) {
 				klog.V(4).InfoS("ReconcileState: updating container", "pod", klog.KObj(pod), "containerName", container.Name, "containerID", containerID, "cpuSet", cset)
@@ -478,7 +446,6 @@
 					continue
 				}
 				m.lastUpdateState.SetCPUSet(string(pod.UID), container.Name, cset)
->>>>>>> 0f466983
 			}
 			success = append(success, reconciledContainer{pod.Name, container.Name, containerID})
 		}
