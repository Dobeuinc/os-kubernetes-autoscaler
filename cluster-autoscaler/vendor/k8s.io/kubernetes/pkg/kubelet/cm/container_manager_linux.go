--- conflicted
+++ resolved
@@ -38,11 +38,7 @@
 	utilio "k8s.io/utils/io"
 	utilpath "k8s.io/utils/path"
 
-<<<<<<< HEAD
-	libcontainerdevices "github.com/opencontainers/runc/libcontainer/devices"
-=======
 	libcontaineruserns "github.com/opencontainers/runc/libcontainer/userns"
->>>>>>> 0f466983
 	v1 "k8s.io/api/core/v1"
 	"k8s.io/apimachinery/pkg/api/resource"
 	utilerrors "k8s.io/apimachinery/pkg/util/errors"
@@ -317,10 +313,6 @@
 			return nil, err
 		}
 
-<<<<<<< HEAD
-		klog.InfoS("Initializing Topology Manager", "policy", nodeConfig.ExperimentalTopologyManagerPolicy, "scope", nodeConfig.ExperimentalTopologyManagerScope)
-=======
->>>>>>> 0f466983
 	} else {
 		cm.topologyManager = topologymanager.NewFakeManager()
 	}
@@ -403,18 +395,6 @@
 		Parent: "/",
 		Name:   containerName,
 		Resources: &configs.Resources{
-<<<<<<< HEAD
-			Devices: []*libcontainerdevices.Rule{
-				{
-					Type:        'a',
-					Permissions: "rwm",
-					Allow:       true,
-					Minor:       libcontainerdevices.Wildcard,
-					Major:       libcontainerdevices.Wildcard,
-				},
-			},
-=======
->>>>>>> 0f466983
 			SkipDevices: true,
 		},
 	}
@@ -1039,11 +1019,7 @@
 			return nil
 		}
 
-<<<<<<< HEAD
-		klog.InfoS("Moving non-kernel processes", "pids", pids)
-=======
 		klog.V(3).InfoS("Moving non-kernel processes", "pids", pids)
->>>>>>> 0f466983
 		for _, pid := range pids {
 			err := manager.Apply(pid)
 			if err != nil {
@@ -1115,10 +1091,6 @@
 	return containerMemoryFromBlock(cm.memoryManager.GetAllocatableMemory())
 }
 
-func (cm *containerManagerImpl) GetAllocatableCPUs() []int64 {
-	return cm.cpuManager.GetAllocatableCPUs().ToSliceNoSortInt64()
-}
-
 func (cm *containerManagerImpl) ShouldResetExtendedResourceCapacity() bool {
 	return cm.deviceManager.ShouldResetExtendedResourceCapacity()
 }
