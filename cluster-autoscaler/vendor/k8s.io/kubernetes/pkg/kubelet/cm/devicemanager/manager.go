/*
Copyright 2017 The Kubernetes Authors.

Licensed under the Apache License, Version 2.0 (the "License");
you may not use this file except in compliance with the License.
You may obtain a copy of the License at

    http://www.apache.org/licenses/LICENSE-2.0

Unless required by applicable law or agreed to in writing, software
distributed under the License is distributed on an "AS IS" BASIS,
WITHOUT WARRANTIES OR CONDITIONS OF ANY KIND, either express or implied.
See the License for the specific language governing permissions and
limitations under the License.
*/

package devicemanager

import (
	"context"
	"fmt"
	"net"
	"os"
	"path/filepath"
	"runtime"
	"sort"
	"sync"
	"time"

	cadvisorapi "github.com/google/cadvisor/info/v1"
	"google.golang.org/grpc"
	"k8s.io/klog/v2"

	v1 "k8s.io/api/core/v1"
	"k8s.io/apimachinery/pkg/api/resource"
	errorsutil "k8s.io/apimachinery/pkg/util/errors"
	"k8s.io/apimachinery/pkg/util/sets"
	utilfeature "k8s.io/apiserver/pkg/util/feature"
	pluginapi "k8s.io/kubelet/pkg/apis/deviceplugin/v1beta1"
	v1helper "k8s.io/kubernetes/pkg/apis/core/v1/helper"
	"k8s.io/kubernetes/pkg/features"
	"k8s.io/kubernetes/pkg/kubelet/checkpointmanager"
	"k8s.io/kubernetes/pkg/kubelet/checkpointmanager/errors"
	"k8s.io/kubernetes/pkg/kubelet/cm/devicemanager/checkpoint"
	"k8s.io/kubernetes/pkg/kubelet/cm/topologymanager"
	"k8s.io/kubernetes/pkg/kubelet/config"
	"k8s.io/kubernetes/pkg/kubelet/lifecycle"
	"k8s.io/kubernetes/pkg/kubelet/metrics"
	"k8s.io/kubernetes/pkg/kubelet/pluginmanager/cache"
	schedulerframework "k8s.io/kubernetes/pkg/scheduler/framework"
	"k8s.io/kubernetes/pkg/util/selinux"
)

// ActivePodsFunc is a function that returns a list of pods to reconcile.
type ActivePodsFunc func() []*v1.Pod

// monitorCallback is the function called when a device's health state changes,
// or new devices are reported, or old devices are deleted.
// Updated contains the most recent state of the Device.
type monitorCallback func(resourceName string, devices []pluginapi.Device)

// ManagerImpl is the structure in charge of managing Device Plugins.
type ManagerImpl struct {
	socketname string
	socketdir  string

	endpoints map[string]endpointInfo // Key is ResourceName
	mutex     sync.Mutex

	server *grpc.Server
	wg     sync.WaitGroup

	// activePods is a method for listing active pods on the node
	// so the amount of pluginResources requested by existing pods
	// could be counted when updating allocated devices
	activePods ActivePodsFunc

	// sourcesReady provides the readiness of kubelet configuration sources such as apiserver update readiness.
	// We use it to determine when we can purge inactive pods from checkpointed state.
	sourcesReady config.SourcesReady

	// callback is used for updating devices' states in one time call.
	// e.g. a new device is advertised, two old devices are deleted and a running device fails.
	callback monitorCallback

	// allDevices holds all the devices currently registered to the device manager
	allDevices ResourceDeviceInstances

	// healthyDevices contains all of the registered healthy resourceNames and their exported device IDs.
	healthyDevices map[string]sets.String

	// unhealthyDevices contains all of the unhealthy devices and their exported device IDs.
	unhealthyDevices map[string]sets.String

	// allocatedDevices contains allocated deviceIds, keyed by resourceName.
	allocatedDevices map[string]sets.String

	// podDevices contains pod to allocated device mapping.
	podDevices        *podDevices
	checkpointManager checkpointmanager.CheckpointManager

	// List of NUMA Nodes available on the underlying machine
	numaNodes []int

	// Store of Topology Affinties that the Device Manager can query.
	topologyAffinityStore topologymanager.Store

	// devicesToReuse contains devices that can be reused as they have been allocated to
	// init containers.
	devicesToReuse PodReusableDevices
}

type endpointInfo struct {
	e    endpoint
	opts *pluginapi.DevicePluginOptions
}

type sourcesReadyStub struct{}

// PodReusableDevices is a map by pod name of devices to reuse.
type PodReusableDevices map[string]map[string]sets.String

func (s *sourcesReadyStub) AddSource(source string) {}
func (s *sourcesReadyStub) AllReady() bool          { return true }

// NewManagerImpl creates a new manager.
func NewManagerImpl(topology []cadvisorapi.Node, topologyAffinityStore topologymanager.Store) (*ManagerImpl, error) {
	socketPath := pluginapi.KubeletSocket
	if runtime.GOOS == "windows" {
		socketPath = os.Getenv("SYSTEMDRIVE") + pluginapi.KubeletSocketWindows
	}
	return newManagerImpl(socketPath, topology, topologyAffinityStore)
}

func newManagerImpl(socketPath string, topology []cadvisorapi.Node, topologyAffinityStore topologymanager.Store) (*ManagerImpl, error) {
	klog.V(2).InfoS("Creating Device Plugin manager", "path", socketPath)

	if socketPath == "" || !filepath.IsAbs(socketPath) {
		return nil, fmt.Errorf(errBadSocket+" %s", socketPath)
	}

	var numaNodes []int
	for _, node := range topology {
		numaNodes = append(numaNodes, node.Id)
	}

	dir, file := filepath.Split(socketPath)
	manager := &ManagerImpl{
		endpoints: make(map[string]endpointInfo),

		socketname:            file,
		socketdir:             dir,
		allDevices:            NewResourceDeviceInstances(),
		healthyDevices:        make(map[string]sets.String),
		unhealthyDevices:      make(map[string]sets.String),
		allocatedDevices:      make(map[string]sets.String),
		podDevices:            newPodDevices(),
		numaNodes:             numaNodes,
		topologyAffinityStore: topologyAffinityStore,
		devicesToReuse:        make(PodReusableDevices),
	}
	manager.callback = manager.genericDeviceUpdateCallback

	// The following structures are populated with real implementations in manager.Start()
	// Before that, initializes them to perform no-op operations.
	manager.activePods = func() []*v1.Pod { return []*v1.Pod{} }
	manager.sourcesReady = &sourcesReadyStub{}
	checkpointManager, err := checkpointmanager.NewCheckpointManager(dir)
	if err != nil {
		return nil, fmt.Errorf("failed to initialize checkpoint manager: %v", err)
	}
	manager.checkpointManager = checkpointManager

	return manager, nil
}

func (m *ManagerImpl) genericDeviceUpdateCallback(resourceName string, devices []pluginapi.Device) {
	m.mutex.Lock()
	m.healthyDevices[resourceName] = sets.NewString()
	m.unhealthyDevices[resourceName] = sets.NewString()
	m.allDevices[resourceName] = make(map[string]pluginapi.Device)
	for _, dev := range devices {
		m.allDevices[resourceName][dev.ID] = dev
		if dev.Health == pluginapi.Healthy {
			m.healthyDevices[resourceName].Insert(dev.ID)
		} else {
			m.unhealthyDevices[resourceName].Insert(dev.ID)
		}
	}
	m.mutex.Unlock()
	if err := m.writeCheckpoint(); err != nil {
		klog.ErrorS(err, "Writing checkpoint encountered")
	}
}

func (m *ManagerImpl) removeContents(dir string) error {
	d, err := os.Open(dir)
	if err != nil {
		return err
	}
	defer d.Close()
	names, err := d.Readdirnames(-1)
	if err != nil {
		return err
	}
	var errs []error
	for _, name := range names {
		filePath := filepath.Join(dir, name)
		if filePath == m.checkpointFile() {
			continue
		}
		// TODO: Until the bug - https://github.com/golang/go/issues/33357 is fixed, os.stat wouldn't return the
		// right mode(socket) on windows. Hence deleting the file, without checking whether
		// its a socket, on windows.
		stat, err := os.Lstat(filePath)
		if err != nil {
			klog.ErrorS(err, "Failed to stat file", "path", filePath)
			continue
		}
		if stat.IsDir() {
			continue
		}
		err = os.RemoveAll(filePath)
		if err != nil {
			errs = append(errs, err)
			klog.ErrorS(err, "Failed to remove file", "path", filePath)
			continue
		}
	}
	return errorsutil.NewAggregate(errs)
}

// checkpointFile returns device plugin checkpoint file path.
func (m *ManagerImpl) checkpointFile() string {
	return filepath.Join(m.socketdir, kubeletDeviceManagerCheckpoint)
}

// Start starts the Device Plugin Manager and start initialization of
// podDevices and allocatedDevices information from checkpointed state and
// starts device plugin registration service.
func (m *ManagerImpl) Start(activePods ActivePodsFunc, sourcesReady config.SourcesReady) error {
	klog.V(2).InfoS("Starting Device Plugin manager")

	m.activePods = activePods
	m.sourcesReady = sourcesReady

	// Loads in allocatedDevices information from disk.
	err := m.readCheckpoint()
	if err != nil {
		klog.InfoS("Continue after failing to read checkpoint file. Device allocation info may NOT be up-to-date", "err", err)
	}

	socketPath := filepath.Join(m.socketdir, m.socketname)
	if err = os.MkdirAll(m.socketdir, 0750); err != nil {
		return err
	}
	if selinux.SELinuxEnabled() {
		if err := selinux.SetFileLabel(m.socketdir, config.KubeletPluginsDirSELinuxLabel); err != nil {
			klog.InfoS("Unprivileged containerized plugins might not work. Could not set selinux context on socket dir", "path", m.socketdir, "err", err)
		}
	}

	// Removes all stale sockets in m.socketdir. Device plugins can monitor
	// this and use it as a signal to re-register with the new Kubelet.
	if err := m.removeContents(m.socketdir); err != nil {
		klog.ErrorS(err, "Fail to clean up stale content under socket dir", "path", m.socketdir)
	}

	s, err := net.Listen("unix", socketPath)
	if err != nil {
		klog.ErrorS(err, "Failed to listen to socket while starting device plugin registry")
		return err
	}

	m.wg.Add(1)
	m.server = grpc.NewServer([]grpc.ServerOption{}...)

	pluginapi.RegisterRegistrationServer(m.server, m)
	go func() {
		defer m.wg.Done()
		m.server.Serve(s)
	}()

	klog.V(2).InfoS("Serving device plugin registration server on socket", "path", socketPath)

	return nil
}

// GetWatcherHandler returns the plugin handler
func (m *ManagerImpl) GetWatcherHandler() cache.PluginHandler {
	if f, err := os.Create(m.socketdir + "DEPRECATION"); err != nil {
		klog.ErrorS(err, "Failed to create deprecation file at socket dir", "path", m.socketdir)
	} else {
		f.Close()
		klog.V(4).InfoS("Created deprecation file", "path", f.Name())
	}

	return cache.PluginHandler(m)
}

// ValidatePlugin validates a plugin if the version is correct and the name has the format of an extended resource
func (m *ManagerImpl) ValidatePlugin(pluginName string, endpoint string, versions []string) error {
	klog.V(2).InfoS("Got Plugin at endpoint with versions", "plugin", pluginName, "endpoint", endpoint, "versions", versions)

	if !m.isVersionCompatibleWithPlugin(versions) {
		return fmt.Errorf("manager version, %s, is not among plugin supported versions %v", pluginapi.Version, versions)
	}

	if !v1helper.IsExtendedResourceName(v1.ResourceName(pluginName)) {
		return fmt.Errorf("invalid name of device plugin socket: %s", fmt.Sprintf(errInvalidResourceName, pluginName))
	}

	return nil
}

// RegisterPlugin starts the endpoint and registers it
// TODO: Start the endpoint and wait for the First ListAndWatch call
//       before registering the plugin
func (m *ManagerImpl) RegisterPlugin(pluginName string, endpoint string, versions []string) error {
	klog.V(2).InfoS("Registering plugin at endpoint", "plugin", pluginName, "endpoint", endpoint)

	e, err := newEndpointImpl(endpoint, pluginName, m.callback)
	if err != nil {
		return fmt.Errorf("failed to dial device plugin with socketPath %s: %v", endpoint, err)
	}

	options, err := e.client.GetDevicePluginOptions(context.Background(), &pluginapi.Empty{})
	if err != nil {
		return fmt.Errorf("failed to get device plugin options: %v", err)
	}

	m.registerEndpoint(pluginName, options, e)
	go m.runEndpoint(pluginName, e)

	return nil
}

// DeRegisterPlugin deregisters the plugin
// TODO work on the behavior for deregistering plugins
// e.g: Should we delete the resource
func (m *ManagerImpl) DeRegisterPlugin(pluginName string) {
	m.mutex.Lock()
	defer m.mutex.Unlock()

	// Note: This will mark the resource unhealthy as per the behavior
	// in runEndpoint
	if eI, ok := m.endpoints[pluginName]; ok {
		eI.e.stop()
	}
}

func (m *ManagerImpl) isVersionCompatibleWithPlugin(versions []string) bool {
	// TODO(vikasc): Currently this is fine as we only have a single supported version. When we do need to support
	// multiple versions in the future, we may need to extend this function to return a supported version.
	// E.g., say kubelet supports v1beta1 and v1beta2, and we get v1alpha1 and v1beta1 from a device plugin,
	// this function should return v1beta1
	for _, version := range versions {
		for _, supportedVersion := range pluginapi.SupportedVersions {
			if version == supportedVersion {
				return true
			}
		}
	}
	return false
}

// Allocate is the call that you can use to allocate a set of devices
// from the registered device plugins.
func (m *ManagerImpl) Allocate(pod *v1.Pod, container *v1.Container) error {
	if _, ok := m.devicesToReuse[string(pod.UID)]; !ok {
		m.devicesToReuse[string(pod.UID)] = make(map[string]sets.String)
	}
	// If pod entries to m.devicesToReuse other than the current pod exist, delete them.
	for podUID := range m.devicesToReuse {
		if podUID != string(pod.UID) {
			delete(m.devicesToReuse, podUID)
		}
	}
	// Allocate resources for init containers first as we know the caller always loops
	// through init containers before looping through app containers. Should the caller
	// ever change those semantics, this logic will need to be amended.
	for _, initContainer := range pod.Spec.InitContainers {
		if container.Name == initContainer.Name {
			if err := m.allocateContainerResources(pod, container, m.devicesToReuse[string(pod.UID)]); err != nil {
				return err
			}
			m.podDevices.addContainerAllocatedResources(string(pod.UID), container.Name, m.devicesToReuse[string(pod.UID)])
			return nil
		}
	}
	if err := m.allocateContainerResources(pod, container, m.devicesToReuse[string(pod.UID)]); err != nil {
		return err
	}
	m.podDevices.removeContainerAllocatedResources(string(pod.UID), container.Name, m.devicesToReuse[string(pod.UID)])
	return nil

}

// UpdatePluginResources updates node resources based on devices already allocated to pods.
func (m *ManagerImpl) UpdatePluginResources(node *schedulerframework.NodeInfo, attrs *lifecycle.PodAdmitAttributes) error {
	pod := attrs.Pod

	// quick return if no pluginResources requested
	if !m.podDevices.hasPod(string(pod.UID)) {
		return nil
	}

	m.sanitizeNodeAllocatable(node)
	return nil
}

// Register registers a device plugin.
func (m *ManagerImpl) Register(ctx context.Context, r *pluginapi.RegisterRequest) (*pluginapi.Empty, error) {
	klog.InfoS("Got registration request from device plugin with resource", "resourceName", r.ResourceName)
	metrics.DevicePluginRegistrationCount.WithLabelValues(r.ResourceName).Inc()
	var versionCompatible bool
	for _, v := range pluginapi.SupportedVersions {
		if r.Version == v {
			versionCompatible = true
			break
		}
	}
	if !versionCompatible {
		err := fmt.Errorf(errUnsupportedVersion, r.Version, pluginapi.SupportedVersions)
		klog.InfoS("Bad registration request from device plugin with resource", "resourceName", r.ResourceName, "err", err)
		return &pluginapi.Empty{}, err
	}

	if !v1helper.IsExtendedResourceName(v1.ResourceName(r.ResourceName)) {
		err := fmt.Errorf(errInvalidResourceName, r.ResourceName)
		klog.InfoS("Bad registration request from device plugin", "err", err)
		return &pluginapi.Empty{}, err
	}

	// TODO: for now, always accepts newest device plugin. Later may consider to
	// add some policies here, e.g., verify whether an old device plugin with the
	// same resource name is still alive to determine whether we want to accept
	// the new registration.
	go m.addEndpoint(r)

	return &pluginapi.Empty{}, nil
}

// Stop is the function that can stop the gRPC server.
// Can be called concurrently, more than once, and is safe to call
// without a prior Start.
func (m *ManagerImpl) Stop() error {
	m.mutex.Lock()
	defer m.mutex.Unlock()
	for _, eI := range m.endpoints {
		eI.e.stop()
	}

	if m.server == nil {
		return nil
	}
	m.server.Stop()
	m.wg.Wait()
	m.server = nil
	return nil
}

func (m *ManagerImpl) registerEndpoint(resourceName string, options *pluginapi.DevicePluginOptions, e endpoint) {
	m.mutex.Lock()
	defer m.mutex.Unlock()

	m.endpoints[resourceName] = endpointInfo{e: e, opts: options}
	klog.V(2).InfoS("Registered endpoint", "endpoint", e)
}

func (m *ManagerImpl) runEndpoint(resourceName string, e endpoint) {
	e.run()
	e.stop()

	m.mutex.Lock()
	defer m.mutex.Unlock()

	if old, ok := m.endpoints[resourceName]; ok && old.e == e {
		m.markResourceUnhealthy(resourceName)
	}

	klog.V(2).InfoS("Endpoint became unhealthy", "resourceName", resourceName, "endpoint", e)
}

func (m *ManagerImpl) addEndpoint(r *pluginapi.RegisterRequest) {
	new, err := newEndpointImpl(filepath.Join(m.socketdir, r.Endpoint), r.ResourceName, m.callback)
	if err != nil {
		klog.ErrorS(err, "Failed to dial device plugin with request", "request", r)
		return
	}
	m.registerEndpoint(r.ResourceName, r.Options, new)
	go func() {
		m.runEndpoint(r.ResourceName, new)
	}()
}

func (m *ManagerImpl) markResourceUnhealthy(resourceName string) {
	klog.V(2).InfoS("Mark all resources Unhealthy for resource", "resourceName", resourceName)
	healthyDevices := sets.NewString()
	if _, ok := m.healthyDevices[resourceName]; ok {
		healthyDevices = m.healthyDevices[resourceName]
		m.healthyDevices[resourceName] = sets.NewString()
	}
	if _, ok := m.unhealthyDevices[resourceName]; !ok {
		m.unhealthyDevices[resourceName] = sets.NewString()
	}
	m.unhealthyDevices[resourceName] = m.unhealthyDevices[resourceName].Union(healthyDevices)
}

// GetCapacity is expected to be called when Kubelet updates its node status.
// The first returned variable contains the registered device plugin resource capacity.
// The second returned variable contains the registered device plugin resource allocatable.
// The third returned variable contains previously registered resources that are no longer active.
// Kubelet uses this information to update resource capacity/allocatable in its node status.
// After the call, device plugin can remove the inactive resources from its internal list as the
// change is already reflected in Kubelet node status.
// Note in the special case after Kubelet restarts, device plugin resource capacities can
// temporarily drop to zero till corresponding device plugins re-register. This is OK because
// cm.UpdatePluginResource() run during predicate Admit guarantees we adjust nodeinfo
// capacity for already allocated pods so that they can continue to run. However, new pods
// requiring device plugin resources will not be scheduled till device plugin re-registers.
func (m *ManagerImpl) GetCapacity() (v1.ResourceList, v1.ResourceList, []string) {
	needsUpdateCheckpoint := false
	var capacity = v1.ResourceList{}
	var allocatable = v1.ResourceList{}
	deletedResources := sets.NewString()
	m.mutex.Lock()
	for resourceName, devices := range m.healthyDevices {
		eI, ok := m.endpoints[resourceName]
		if (ok && eI.e.stopGracePeriodExpired()) || !ok {
			// The resources contained in endpoints and (un)healthyDevices
			// should always be consistent. Otherwise, we run with the risk
			// of failing to garbage collect non-existing resources or devices.
			if !ok {
				klog.ErrorS(nil, "Unexpected: healthyDevices and endpoints are out of sync")
			}
			delete(m.endpoints, resourceName)
			delete(m.healthyDevices, resourceName)
			deletedResources.Insert(resourceName)
			needsUpdateCheckpoint = true
		} else {
			capacity[v1.ResourceName(resourceName)] = *resource.NewQuantity(int64(devices.Len()), resource.DecimalSI)
			allocatable[v1.ResourceName(resourceName)] = *resource.NewQuantity(int64(devices.Len()), resource.DecimalSI)
		}
	}
	for resourceName, devices := range m.unhealthyDevices {
		eI, ok := m.endpoints[resourceName]
		if (ok && eI.e.stopGracePeriodExpired()) || !ok {
			if !ok {
				klog.ErrorS(nil, "Unexpected: unhealthyDevices and endpoints are out of sync")
			}
			delete(m.endpoints, resourceName)
			delete(m.unhealthyDevices, resourceName)
			deletedResources.Insert(resourceName)
			needsUpdateCheckpoint = true
		} else {
			capacityCount := capacity[v1.ResourceName(resourceName)]
			unhealthyCount := *resource.NewQuantity(int64(devices.Len()), resource.DecimalSI)
			capacityCount.Add(unhealthyCount)
			capacity[v1.ResourceName(resourceName)] = capacityCount
		}
	}
	m.mutex.Unlock()
	if needsUpdateCheckpoint {
		if err := m.writeCheckpoint(); err != nil {
			klog.ErrorS(err, "Error on writing checkpoint")
		}
	}
	return capacity, allocatable, deletedResources.UnsortedList()
}

// Checkpoints device to container allocation information to disk.
func (m *ManagerImpl) writeCheckpoint() error {
	m.mutex.Lock()
	registeredDevs := make(map[string][]string)
	for resource, devices := range m.healthyDevices {
		registeredDevs[resource] = devices.UnsortedList()
	}
	data := checkpoint.New(m.podDevices.toCheckpointData(),
		registeredDevs)
	m.mutex.Unlock()
	err := m.checkpointManager.CreateCheckpoint(kubeletDeviceManagerCheckpoint, data)
	if err != nil {
		err2 := fmt.Errorf("failed to write checkpoint file %q: %v", kubeletDeviceManagerCheckpoint, err)
		klog.InfoS("Failed to write checkpoint file", "err", err)
		return err2
	}
	return nil
}

// Reads device to container allocation information from disk, and populates
// m.allocatedDevices accordingly.
func (m *ManagerImpl) readCheckpoint() error {
	registeredDevs := make(map[string][]string)
	devEntries := make([]checkpoint.PodDevicesEntry, 0)
	cp := checkpoint.New(devEntries, registeredDevs)
	err := m.checkpointManager.GetCheckpoint(kubeletDeviceManagerCheckpoint, cp)
	if err != nil {
		if err == errors.ErrCheckpointNotFound {
			klog.InfoS("Failed to retrieve checkpoint", "checkpoint", kubeletDeviceManagerCheckpoint, "err", err)
			return nil
		}
		return err
	}
	m.mutex.Lock()
	defer m.mutex.Unlock()
	podDevices, registeredDevs := cp.GetData()
	m.podDevices.fromCheckpointData(podDevices)
	m.allocatedDevices = m.podDevices.devices()
	for resource := range registeredDevs {
		// During start up, creates empty healthyDevices list so that the resource capacity
		// will stay zero till the corresponding device plugin re-registers.
		m.healthyDevices[resource] = sets.NewString()
		m.unhealthyDevices[resource] = sets.NewString()
		m.endpoints[resource] = endpointInfo{e: newStoppedEndpointImpl(resource), opts: nil}
	}
	return nil
}

// UpdateAllocatedDevices frees any Devices that are bound to terminated pods.
func (m *ManagerImpl) UpdateAllocatedDevices() {
	activePods := m.activePods()
	if !m.sourcesReady.AllReady() {
		return
	}
	m.mutex.Lock()
	defer m.mutex.Unlock()
	podsToBeRemoved := m.podDevices.pods()
	for _, pod := range activePods {
		podsToBeRemoved.Delete(string(pod.UID))
	}
	if len(podsToBeRemoved) <= 0 {
		return
	}
	klog.V(3).InfoS("Pods to be removed", "podUIDs", podsToBeRemoved.List())
	m.podDevices.delete(podsToBeRemoved.List())
	// Regenerated allocatedDevices after we update pod allocation information.
	m.allocatedDevices = m.podDevices.devices()
}

// Returns list of device Ids we need to allocate with Allocate rpc call.
// Returns empty list in case we don't need to issue the Allocate rpc call.
func (m *ManagerImpl) devicesToAllocate(podUID, contName, resource string, required int, reusableDevices sets.String) (sets.String, error) {
	m.mutex.Lock()
	defer m.mutex.Unlock()
	needed := required
	// Gets list of devices that have already been allocated.
	// This can happen if a container restarts for example.
	devices := m.podDevices.containerDevices(podUID, contName, resource)
	if devices != nil {
		klog.V(3).InfoS("Found pre-allocated devices for resource on pod", "resourceName", resource, "containerName", contName, "podUID", string(podUID), "devices", devices.List())
		needed = needed - devices.Len()
		// A pod's resource is not expected to change once admitted by the API server,
		// so just fail loudly here. We can revisit this part if this no longer holds.
		if needed != 0 {
			return nil, fmt.Errorf("pod %q container %q changed request for resource %q from %d to %d", string(podUID), contName, resource, devices.Len(), required)
		}
	}
	if needed == 0 {
		// No change, no work.
		return nil, nil
	}
	klog.V(3).InfoS("Need devices to allocate for pod", "deviceNumber", needed, "resourceName", resource, "podUID", string(podUID), "containerName", contName)
	// Check if resource registered with devicemanager
	if _, ok := m.healthyDevices[resource]; !ok {
		return nil, fmt.Errorf("can't allocate unregistered device %s", resource)
	}

	// Declare the list of allocated devices.
	// This will be populated and returned below.
	allocated := sets.NewString()

	// Create a closure to help with device allocation
	// Returns 'true' once no more devices need to be allocated.
	allocateRemainingFrom := func(devices sets.String) bool {
		for device := range devices.Difference(allocated) {
			m.allocatedDevices[resource].Insert(device)
			allocated.Insert(device)
			needed--
			if needed == 0 {
				return true
			}
		}
		return false
	}

	// Allocates from reusableDevices list first.
	if allocateRemainingFrom(reusableDevices) {
		return allocated, nil
	}

	// Needs to allocate additional devices.
	if m.allocatedDevices[resource] == nil {
		m.allocatedDevices[resource] = sets.NewString()
	}

	// Gets Devices in use.
	devicesInUse := m.allocatedDevices[resource]
	// Gets Available devices.
	available := m.healthyDevices[resource].Difference(devicesInUse)
	if available.Len() < needed {
		return nil, fmt.Errorf("requested number of devices unavailable for %s. Requested: %d, Available: %d", resource, needed, available.Len())
	}

	// Filters available Devices based on NUMA affinity.
	aligned, unaligned, noAffinity := m.filterByAffinity(podUID, contName, resource, available)

	// If we can allocate all remaining devices from the set of aligned ones, then
	// give the plugin the chance to influence which ones to allocate from that set.
	if needed < aligned.Len() {
		// First allocate from the preferred devices list (if available).
		preferred, err := m.callGetPreferredAllocationIfAvailable(podUID, contName, resource, aligned.Union(allocated), allocated, required)
		if err != nil {
			return nil, err
		}
		if allocateRemainingFrom(preferred.Intersection(aligned)) {
			return allocated, nil
		}
		// Then fallback to allocate from the aligned set if no preferred list
		// is returned (or not enough devices are returned in that list).
		if allocateRemainingFrom(aligned) {
			return allocated, nil
		}

		return nil, fmt.Errorf("unexpectedly allocated less resources than required. Requested: %d, Got: %d", required, required-needed)
	}

	// If we can't allocate all remaining devices from the set of aligned ones,
	// then start by first allocating all of the  aligned devices (to ensure
	// that the alignment guaranteed by the TopologyManager is honored).
	if allocateRemainingFrom(aligned) {
		return allocated, nil
	}

	// Then give the plugin the chance to influence the decision on any
	// remaining devices to allocate.
	preferred, err := m.callGetPreferredAllocationIfAvailable(podUID, contName, resource, available.Union(allocated), allocated, required)
	if err != nil {
		return nil, err
	}
	if allocateRemainingFrom(preferred.Intersection(available)) {
		return allocated, nil
	}

	// Finally, if the plugin did not return a preferred allocation (or didn't
	// return a large enough one), then fall back to allocating the remaining
	// devices from the 'unaligned' and 'noAffinity' sets.
	if allocateRemainingFrom(unaligned) {
		return allocated, nil
	}
	if allocateRemainingFrom(noAffinity) {
		return allocated, nil
	}

	return nil, fmt.Errorf("unexpectedly allocated less resources than required. Requested: %d, Got: %d", required, required-needed)
}

func (m *ManagerImpl) filterByAffinity(podUID, contName, resource string, available sets.String) (sets.String, sets.String, sets.String) {
	// If alignment information is not available, just pass the available list back.
	hint := m.topologyAffinityStore.GetAffinity(podUID, contName)
	if !m.deviceHasTopologyAlignment(resource) || hint.NUMANodeAffinity == nil {
		return sets.NewString(), sets.NewString(), available
	}

	// Build a map of NUMA Nodes to the devices associated with them. A
	// device may be associated to multiple NUMA nodes at the same time. If an
	// available device does not have any NUMA Nodes associated with it, add it
	// to a list of NUMA Nodes for the fake NUMANode -1.
	perNodeDevices := make(map[int]sets.String)
	nodeWithoutTopology := -1
	for d := range available {
		if m.allDevices[resource][d].Topology == nil || len(m.allDevices[resource][d].Topology.Nodes) == 0 {
			if _, ok := perNodeDevices[nodeWithoutTopology]; !ok {
				perNodeDevices[nodeWithoutTopology] = sets.NewString()
			}
			perNodeDevices[nodeWithoutTopology].Insert(d)
			continue
		}

		for _, node := range m.allDevices[resource][d].Topology.Nodes {
			if _, ok := perNodeDevices[int(node.ID)]; !ok {
				perNodeDevices[int(node.ID)] = sets.NewString()
			}
			perNodeDevices[int(node.ID)].Insert(d)
		}
	}

	// Get a flat list of all of the nodes associated with available devices.
	var nodes []int
	for node := range perNodeDevices {
		nodes = append(nodes, node)
	}

	// Sort the list of nodes by:
	// 1) Nodes contained in the 'hint's affinity set
	// 2) Nodes not contained in the 'hint's affinity set
	// 3) The fake NUMANode of -1 (assuming it is included in the list)
	// Within each of the groups above, sort the nodes by how many devices they contain
	sort.Slice(nodes, func(i, j int) bool {
		// If one or the other of nodes[i] or nodes[j] is in the 'hint's affinity set
		if hint.NUMANodeAffinity.IsSet(nodes[i]) && hint.NUMANodeAffinity.IsSet(nodes[j]) {
			return perNodeDevices[nodes[i]].Len() < perNodeDevices[nodes[j]].Len()
		}
		if hint.NUMANodeAffinity.IsSet(nodes[i]) {
			return true
		}
		if hint.NUMANodeAffinity.IsSet(nodes[j]) {
			return false
		}

		// If one or the other of nodes[i] or nodes[j] is the fake NUMA node -1 (they can't both be)
		if nodes[i] == nodeWithoutTopology {
			return false
		}
		if nodes[j] == nodeWithoutTopology {
			return true
		}

		// Otherwise both nodes[i] and nodes[j] are real NUMA nodes that are not in the 'hint's' affinity list.
		return perNodeDevices[nodes[i]].Len() < perNodeDevices[nodes[j]].Len()
	})

	// Generate three sorted lists of devices. Devices in the first list come
	// from valid NUMA Nodes contained in the affinity mask. Devices in the
	// second list come from valid NUMA Nodes not in the affinity mask. Devices
	// in the third list come from devices with no NUMA Node association (i.e.
	// those mapped to the fake NUMA Node -1). Because we loop through the
	// sorted list of NUMA nodes in order, within each list, devices are sorted
	// by their connection to NUMA Nodes with more devices on them.
	var fromAffinity []string
	var notFromAffinity []string
	var withoutTopology []string
	for d := range available {
		// Since the same device may be associated with multiple NUMA Nodes. We
		// need to be careful not to add each device to multiple lists. The
		// logic below ensures this by breaking after the first NUMA node that
		// has the device is encountered.
		for _, n := range nodes {
			if perNodeDevices[n].Has(d) {
				if n == nodeWithoutTopology {
					withoutTopology = append(withoutTopology, d)
				} else if hint.NUMANodeAffinity.IsSet(n) {
					fromAffinity = append(fromAffinity, d)
				} else {
					notFromAffinity = append(notFromAffinity, d)
				}
				break
			}
		}
	}

	// Return all three lists containing the full set of devices across them.
	return sets.NewString(fromAffinity...), sets.NewString(notFromAffinity...), sets.NewString(withoutTopology...)
}

// allocateContainerResources attempts to allocate all of required device
// plugin resources for the input container, issues an Allocate rpc request
// for each new device resource requirement, processes their AllocateResponses,
// and updates the cached containerDevices on success.
func (m *ManagerImpl) allocateContainerResources(pod *v1.Pod, container *v1.Container, devicesToReuse map[string]sets.String) error {
	podUID := string(pod.UID)
	contName := container.Name
	allocatedDevicesUpdated := false
	needsUpdateCheckpoint := false
	// Extended resources are not allowed to be overcommitted.
	// Since device plugin advertises extended resources,
	// therefore Requests must be equal to Limits and iterating
	// over the Limits should be sufficient.
	for k, v := range container.Resources.Limits {
		resource := string(k)
		needed := int(v.Value())
		klog.V(3).InfoS("Looking for needed resources", "needed", needed, "resourceName", resource)
		if !m.isDevicePluginResource(resource) {
			continue
		}
		// Updates allocatedDevices to garbage collect any stranded resources
		// before doing the device plugin allocation.
		if !allocatedDevicesUpdated {
			m.UpdateAllocatedDevices()
			allocatedDevicesUpdated = true
		}
		allocDevices, err := m.devicesToAllocate(podUID, contName, resource, needed, devicesToReuse[resource])
		if err != nil {
			return err
		}
		if allocDevices == nil || len(allocDevices) <= 0 {
			continue
		}

		needsUpdateCheckpoint = true

		startRPCTime := time.Now()
		// Manager.Allocate involves RPC calls to device plugin, which
		// could be heavy-weight. Therefore we want to perform this operation outside
		// mutex lock. Note if Allocate call fails, we may leave container resources
		// partially allocated for the failed container. We rely on UpdateAllocatedDevices()
		// to garbage collect these resources later. Another side effect is that if
		// we have X resource A and Y resource B in total, and two containers, container1
		// and container2 both require X resource A and Y resource B. Both allocation
		// requests may fail if we serve them in mixed order.
		// TODO: may revisit this part later if we see inefficient resource allocation
		// in real use as the result of this. Should also consider to parallelize device
		// plugin Allocate grpc calls if it becomes common that a container may require
		// resources from multiple device plugins.
		m.mutex.Lock()
		eI, ok := m.endpoints[resource]
		m.mutex.Unlock()
		if !ok {
			m.mutex.Lock()
			m.allocatedDevices = m.podDevices.devices()
			m.mutex.Unlock()
			return fmt.Errorf("unknown Device Plugin %s", resource)
		}

		devs := allocDevices.UnsortedList()
		// TODO: refactor this part of code to just append a ContainerAllocationRequest
		// in a passed in AllocateRequest pointer, and issues a single Allocate call per pod.
		klog.V(3).InfoS("Making allocation request for device plugin", "devices", devs, "resourceName", resource)
		resp, err := eI.e.allocate(devs)
		metrics.DevicePluginAllocationDuration.WithLabelValues(resource).Observe(metrics.SinceInSeconds(startRPCTime))
		if err != nil {
			// In case of allocation failure, we want to restore m.allocatedDevices
			// to the actual allocated state from m.podDevices.
			m.mutex.Lock()
			m.allocatedDevices = m.podDevices.devices()
			m.mutex.Unlock()
			return err
		}

		if len(resp.ContainerResponses) == 0 {
			return fmt.Errorf("no containers return in allocation response %v", resp)
		}

		allocDevicesWithNUMA := checkpoint.NewDevicesPerNUMA()
		// Update internal cached podDevices state.
		m.mutex.Lock()
		for dev := range allocDevices {
			if m.allDevices[resource][dev].Topology == nil || len(m.allDevices[resource][dev].Topology.Nodes) == 0 {
				allocDevicesWithNUMA[0] = append(allocDevicesWithNUMA[0], dev)
				continue
			}
			for idx := range m.allDevices[resource][dev].Topology.Nodes {
				node := m.allDevices[resource][dev].Topology.Nodes[idx]
				allocDevicesWithNUMA[node.ID] = append(allocDevicesWithNUMA[node.ID], dev)
			}
		}
		m.mutex.Unlock()
		m.podDevices.insert(podUID, contName, resource, allocDevicesWithNUMA, resp.ContainerResponses[0])
	}

	if needsUpdateCheckpoint {
		return m.writeCheckpoint()
	}

	return nil
}

// GetDeviceRunContainerOptions checks whether we have cached containerDevices
// for the passed-in <pod, container> and returns its DeviceRunContainerOptions
// for the found one. An empty struct is returned in case no cached state is found.
func (m *ManagerImpl) GetDeviceRunContainerOptions(pod *v1.Pod, container *v1.Container) (*DeviceRunContainerOptions, error) {
	podUID := string(pod.UID)
	contName := container.Name
	needsReAllocate := false
	for k, v := range container.Resources.Limits {
		resource := string(k)
		if !m.isDevicePluginResource(resource) || v.Value() == 0 {
			continue
		}
		err := m.callPreStartContainerIfNeeded(podUID, contName, resource)
		if err != nil {
			return nil, err
		}
		// This is a device plugin resource yet we don't have cached
		// resource state. This is likely due to a race during node
		// restart. We re-issue allocate request to cover this race.
		if m.podDevices.containerDevices(podUID, contName, resource) == nil {
			needsReAllocate = true
		}
	}
	if needsReAllocate {
		klog.V(2).InfoS("Needs to re-allocate device plugin resources for pod", "pod", klog.KObj(pod), "containerName", container.Name)
		if err := m.Allocate(pod, container); err != nil {
			return nil, err
		}
	}
	return m.podDevices.deviceRunContainerOptions(string(pod.UID), container.Name), nil
}

// callPreStartContainerIfNeeded issues PreStartContainer grpc call for device plugin resource
// with PreStartRequired option set.
func (m *ManagerImpl) callPreStartContainerIfNeeded(podUID, contName, resource string) error {
	m.mutex.Lock()
	eI, ok := m.endpoints[resource]
	if !ok {
		m.mutex.Unlock()
		return fmt.Errorf("endpoint not found in cache for a registered resource: %s", resource)
	}

	if eI.opts == nil || !eI.opts.PreStartRequired {
		m.mutex.Unlock()
		klog.V(4).InfoS("Plugin options indicate to skip PreStartContainer for resource", "resourceName", resource)
		return nil
	}

	devices := m.podDevices.containerDevices(podUID, contName, resource)
	if devices == nil {
		m.mutex.Unlock()
		return fmt.Errorf("no devices found allocated in local cache for pod %s, container %s, resource %s", string(podUID), contName, resource)
	}

	m.mutex.Unlock()
	devs := devices.UnsortedList()
	klog.V(4).InfoS("Issuing a PreStartContainer call for container", "containerName", contName, "podUID", string(podUID))
	_, err := eI.e.preStartContainer(devs)
	if err != nil {
		return fmt.Errorf("device plugin PreStartContainer rpc failed with err: %v", err)
	}
	// TODO: Add metrics support for init RPC
	return nil
}

// callGetPreferredAllocationIfAvailable issues GetPreferredAllocation grpc
// call for device plugin resource with GetPreferredAllocationAvailable option set.
func (m *ManagerImpl) callGetPreferredAllocationIfAvailable(podUID, contName, resource string, available, mustInclude sets.String, size int) (sets.String, error) {
	eI, ok := m.endpoints[resource]
	if !ok {
		return nil, fmt.Errorf("endpoint not found in cache for a registered resource: %s", resource)
	}

	if eI.opts == nil || !eI.opts.GetPreferredAllocationAvailable {
		klog.V(4).InfoS("Plugin options indicate to skip GetPreferredAllocation for resource", "resourceName", resource)
		return nil, nil
	}

	m.mutex.Unlock()
	klog.V(4).InfoS("Issuing a GetPreferredAllocation call for container", "containerName", contName, "podUID", string(podUID))
	resp, err := eI.e.getPreferredAllocation(available.UnsortedList(), mustInclude.UnsortedList(), size)
	m.mutex.Lock()
	if err != nil {
		return nil, fmt.Errorf("device plugin GetPreferredAllocation rpc failed with err: %v", err)
	}
	if resp != nil && len(resp.ContainerResponses) > 0 {
		return sets.NewString(resp.ContainerResponses[0].DeviceIDs...), nil
	}
	return sets.NewString(), nil
}

// sanitizeNodeAllocatable scans through allocatedDevices in the device manager
// and if necessary, updates allocatableResource in nodeInfo to at least equal to
// the allocated capacity. This allows pods that have already been scheduled on
// the node to pass GeneralPredicates admission checking even upon device plugin failure.
func (m *ManagerImpl) sanitizeNodeAllocatable(node *schedulerframework.NodeInfo) {
	var newAllocatableResource *schedulerframework.Resource
	allocatableResource := node.Allocatable
	if allocatableResource.ScalarResources == nil {
		allocatableResource.ScalarResources = make(map[v1.ResourceName]int64)
	}

	m.mutex.Lock()
	defer m.mutex.Unlock()
	for resource, devices := range m.allocatedDevices {
		needed := devices.Len()
		quant, ok := allocatableResource.ScalarResources[v1.ResourceName(resource)]
		if ok && int(quant) >= needed {
			continue
		}
		// Needs to update nodeInfo.AllocatableResource to make sure
		// NodeInfo.allocatableResource at least equal to the capacity already allocated.
		if newAllocatableResource == nil {
			newAllocatableResource = allocatableResource.Clone()
		}
		newAllocatableResource.ScalarResources[v1.ResourceName(resource)] = int64(needed)
	}
	if newAllocatableResource != nil {
		node.Allocatable = newAllocatableResource
	}
}

func (m *ManagerImpl) isDevicePluginResource(resource string) bool {
	m.mutex.Lock()
	defer m.mutex.Unlock()
	_, registeredResource := m.healthyDevices[resource]
	_, allocatedResource := m.allocatedDevices[resource]
	// Return true if this is either an active device plugin resource or
	// a resource we have previously allocated.
	if registeredResource || allocatedResource {
		return true
	}
	return false
}

// GetAllocatableDevices returns information about all the devices known to the manager
func (m *ManagerImpl) GetAllocatableDevices() ResourceDeviceInstances {
	m.mutex.Lock()
	resp := m.allDevices.Clone()
	m.mutex.Unlock()
<<<<<<< HEAD
	klog.V(4).InfoS("known devices", "numDevices", len(resp))
=======
	klog.V(4).InfoS("Known devices", "numDevices", len(resp))
>>>>>>> 0f466983
	return resp
}

// GetDevices returns the devices used by the specified container
func (m *ManagerImpl) GetDevices(podUID, containerName string) ResourceDeviceInstances {
	return m.podDevices.getContainerDevices(podUID, containerName)
}

// ShouldResetExtendedResourceCapacity returns whether the extended resources should be zeroed or not,
// depending on whether the node has been recreated. Absence of the checkpoint file strongly indicates the node
// has been recreated.
func (m *ManagerImpl) ShouldResetExtendedResourceCapacity() bool {
	if utilfeature.DefaultFeatureGate.Enabled(features.DevicePlugins) {
		checkpoints, err := m.checkpointManager.ListCheckpoints()
		if err != nil {
			return false
		}
		return len(checkpoints) == 0
	}
	return false
}<|MERGE_RESOLUTION|>--- conflicted
+++ resolved
@@ -1095,11 +1095,7 @@
 	m.mutex.Lock()
 	resp := m.allDevices.Clone()
 	m.mutex.Unlock()
-<<<<<<< HEAD
-	klog.V(4).InfoS("known devices", "numDevices", len(resp))
-=======
 	klog.V(4).InfoS("Known devices", "numDevices", len(resp))
->>>>>>> 0f466983
 	return resp
 }
 
