--- conflicted
+++ resolved
@@ -108,11 +108,7 @@
 		}
 
 		devs := response.Devices
-<<<<<<< HEAD
-		glog.V(2).Infof("State pushed for device plugin %s", e.resourceName)
-=======
 		klog.V(2).Infof("State pushed for device plugin %s", e.resourceName)
->>>>>>> d54edf18
 
 		var newDevs []pluginapi.Device
 		for _, d := range devs {
