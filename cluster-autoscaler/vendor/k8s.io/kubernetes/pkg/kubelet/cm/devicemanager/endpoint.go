--- conflicted
+++ resolved
@@ -109,11 +109,7 @@
 		}
 
 		devs := response.Devices
-<<<<<<< HEAD
-		klog.V(2).InfoS("State pushed for device plugin", "resourceName", e.resourceName)
-=======
 		klog.V(2).InfoS("State pushed for device plugin", "resourceName", e.resourceName, "resourceCapacity", len(devs))
->>>>>>> 0f466983
 
 		var newDevs []pluginapi.Device
 		for _, d := range devs {
