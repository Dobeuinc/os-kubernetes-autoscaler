/*
Copyright 2018 The Kubernetes Authors.

Licensed under the Apache License, Version 2.0 (the "License");
you may not use this file except in compliance with the License.
You may obtain a copy of the License at

    http://www.apache.org/licenses/LICENSE-2.0

Unless required by applicable law or agreed to in writing, software
distributed under the License is distributed on an "AS IS" BASIS,
WITHOUT WARRANTIES OR CONDITIONS OF ANY KIND, either express or implied.
See the License for the specific language governing permissions and
limitations under the License.
*/

package podresources

import (
	"context"
	"fmt"

	utilfeature "k8s.io/apiserver/pkg/util/feature"
	kubefeatures "k8s.io/kubernetes/pkg/features"
	"k8s.io/kubernetes/pkg/kubelet/metrics"

	"k8s.io/kubelet/pkg/apis/podresources/v1"
)

// podResourcesServerV1alpha1 implements PodResourcesListerServer
type v1PodResourcesServer struct {
	podsProvider    PodsProvider
	devicesProvider DevicesProvider
	cpusProvider    CPUsProvider
	memoryProvider  MemoryProvider
}

// NewV1PodResourcesServer returns a PodResourcesListerServer which lists pods provided by the PodsProvider
// with device information provided by the DevicesProvider
func NewV1PodResourcesServer(podsProvider PodsProvider, devicesProvider DevicesProvider, cpusProvider CPUsProvider, memoryProvider MemoryProvider) v1.PodResourcesListerServer {
	return &v1PodResourcesServer{
		podsProvider:    podsProvider,
		devicesProvider: devicesProvider,
		cpusProvider:    cpusProvider,
		memoryProvider:  memoryProvider,
	}
}

// List returns information about the resources assigned to pods on the node
func (p *v1PodResourcesServer) List(ctx context.Context, req *v1.ListPodResourcesRequest) (*v1.ListPodResourcesResponse, error) {
	metrics.PodResourcesEndpointRequestsTotalCount.WithLabelValues("v1").Inc()
	metrics.PodResourcesEndpointRequestsListCount.WithLabelValues("v1").Inc()

	pods := p.podsProvider.GetPods()
	podResources := make([]*v1.PodResources, len(pods))
	p.devicesProvider.UpdateAllocatedDevices()

	for i, pod := range pods {
		pRes := v1.PodResources{
			Name:       pod.Name,
			Namespace:  pod.Namespace,
			Containers: make([]*v1.ContainerResources, len(pod.Spec.Containers)),
		}

		for j, container := range pod.Spec.Containers {
			pRes.Containers[j] = &v1.ContainerResources{
				Name:    container.Name,
				Devices: p.devicesProvider.GetDevices(string(pod.UID), container.Name),
				CpuIds:  p.cpusProvider.GetCPUs(string(pod.UID), container.Name),
				Memory:  p.memoryProvider.GetMemory(string(pod.UID), container.Name),
			}
		}
		podResources[i] = &pRes
	}

	return &v1.ListPodResourcesResponse{
		PodResources: podResources,
	}, nil
}

// GetAllocatableResources returns information about all the resources known by the server - this more like the capacity, not like the current amount of free resources.
func (p *v1PodResourcesServer) GetAllocatableResources(ctx context.Context, req *v1.AllocatableResourcesRequest) (*v1.AllocatableResourcesResponse, error) {
	metrics.PodResourcesEndpointRequestsTotalCount.WithLabelValues("v1").Inc()
	metrics.PodResourcesEndpointRequestsGetAllocatableCount.WithLabelValues("v1").Inc()

	if !utilfeature.DefaultFeatureGate.Enabled(kubefeatures.KubeletPodResourcesGetAllocatable) {
		metrics.PodResourcesEndpointErrorsGetAllocatableCount.WithLabelValues("v1").Inc()
		return nil, fmt.Errorf("Pod Resources API GetAllocatableResources disabled")
	}

	metrics.PodResourcesEndpointRequestsTotalCount.WithLabelValues("v1").Inc()

	return &v1.AllocatableResourcesResponse{
		Devices: p.devicesProvider.GetAllocatableDevices(),
		CpuIds:  p.cpusProvider.GetAllocatableCPUs(),
<<<<<<< HEAD
=======
		Memory:  p.memoryProvider.GetAllocatableMemory(),
>>>>>>> 0f466983
	}, nil
}<|MERGE_RESOLUTION|>--- conflicted
+++ resolved
@@ -93,9 +93,6 @@
 	return &v1.AllocatableResourcesResponse{
 		Devices: p.devicesProvider.GetAllocatableDevices(),
 		CpuIds:  p.cpusProvider.GetAllocatableCPUs(),
-<<<<<<< HEAD
-=======
 		Memory:  p.memoryProvider.GetAllocatableMemory(),
->>>>>>> 0f466983
 	}, nil
 }