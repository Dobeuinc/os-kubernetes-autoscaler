--- conflicted
+++ resolved
@@ -42,8 +42,6 @@
 	GetCPUs(podUID, containerName string) []int64
 	// GetAllocatableCPUs returns the allocatable (not allocated) CPUs
 	GetAllocatableCPUs() []int64
-<<<<<<< HEAD
-=======
 }
 
 type MemoryProvider interface {
@@ -51,5 +49,4 @@
 	GetMemory(podUID, containerName string) []*podresourcesapi.ContainerMemory
 	// GetAllocatableMemory returns the allocatable memory from the node
 	GetAllocatableMemory() []*podresourcesapi.ContainerMemory
->>>>>>> 0f466983
 }