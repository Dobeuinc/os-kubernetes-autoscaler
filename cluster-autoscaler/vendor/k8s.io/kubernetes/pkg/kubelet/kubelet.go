--- conflicted
+++ resolved
@@ -52,23 +52,15 @@
 	"k8s.io/client-go/util/certificate"
 	"k8s.io/client-go/util/flowcontrol"
 	"k8s.io/client-go/util/integer"
-<<<<<<< HEAD
-	csiclientset "k8s.io/csi-api/pkg/client/clientset/versioned"
-=======
 	cloudprovider "k8s.io/cloud-provider"
 	csiclientset "k8s.io/csi-api/pkg/client/clientset/versioned"
 	"k8s.io/klog"
->>>>>>> d54edf18
 	api "k8s.io/kubernetes/pkg/apis/core"
 	"k8s.io/kubernetes/pkg/features"
 	kubeletconfiginternal "k8s.io/kubernetes/pkg/kubelet/apis/config"
 	internalapi "k8s.io/kubernetes/pkg/kubelet/apis/cri"
-<<<<<<< HEAD
-	pluginwatcherapi "k8s.io/kubernetes/pkg/kubelet/apis/pluginregistration/v1alpha1"
-=======
 	pluginwatcherapi "k8s.io/kubernetes/pkg/kubelet/apis/pluginregistration/v1"
 	"k8s.io/kubernetes/pkg/kubelet/apis/podresources"
->>>>>>> d54edf18
 	"k8s.io/kubernetes/pkg/kubelet/cadvisor"
 	kubeletcertificate "k8s.io/kubernetes/pkg/kubelet/certificate"
 	"k8s.io/kubernetes/pkg/kubelet/checkpointmanager"
@@ -490,58 +482,11 @@
 	parsedNodeIP := net.ParseIP(nodeIP)
 	protocol := utilipt.ProtocolIpv4
 	if parsedNodeIP != nil && parsedNodeIP.To4() == nil {
-<<<<<<< HEAD
-		glog.V(0).Infof("IPv6 node IP (%s), assume IPv6 operation", nodeIP)
-=======
 		klog.V(0).Infof("IPv6 node IP (%s), assume IPv6 operation", nodeIP)
->>>>>>> d54edf18
 		protocol = utilipt.ProtocolIpv6
 	}
 
 	klet := &Kubelet{
-<<<<<<< HEAD
-		hostname:                       hostname,
-		hostnameOverridden:             len(hostnameOverride) > 0,
-		nodeName:                       nodeName,
-		kubeClient:                     kubeDeps.KubeClient,
-		csiClient:                      kubeDeps.CSIClient,
-		heartbeatClient:                kubeDeps.HeartbeatClient,
-		onRepeatedHeartbeatFailure:     kubeDeps.OnHeartbeatFailure,
-		rootDirectory:                  rootDirectory,
-		resyncInterval:                 kubeCfg.SyncFrequency.Duration,
-		sourcesReady:                   config.NewSourcesReady(kubeDeps.PodConfig.SeenAllSources),
-		registerNode:                   registerNode,
-		registerWithTaints:             registerWithTaints,
-		registerSchedulable:            registerSchedulable,
-		dnsConfigurer:                  dns.NewConfigurer(kubeDeps.Recorder, nodeRef, parsedNodeIP, clusterDNS, kubeCfg.ClusterDomain, kubeCfg.ResolverConfig),
-		serviceLister:                  serviceLister,
-		nodeInfo:                       nodeInfo,
-		masterServiceNamespace:         masterServiceNamespace,
-		streamingConnectionIdleTimeout: kubeCfg.StreamingConnectionIdleTimeout.Duration,
-		recorder:                       kubeDeps.Recorder,
-		cadvisor:                       kubeDeps.CAdvisorInterface,
-		cloud:                          kubeDeps.Cloud,
-		externalCloudProvider:     cloudprovider.IsExternal(cloudProvider),
-		providerID:                providerID,
-		nodeRef:                   nodeRef,
-		nodeLabels:                nodeLabels,
-		nodeStatusUpdateFrequency: kubeCfg.NodeStatusUpdateFrequency.Duration,
-		os:                         kubeDeps.OSInterface,
-		oomWatcher:                 oomWatcher,
-		cgroupsPerQOS:              kubeCfg.CgroupsPerQOS,
-		cgroupRoot:                 kubeCfg.CgroupRoot,
-		mounter:                    kubeDeps.Mounter,
-		maxPods:                    int(kubeCfg.MaxPods),
-		podsPerCore:                int(kubeCfg.PodsPerCore),
-		syncLoopMonitor:            atomic.Value{},
-		daemonEndpoints:            daemonEndpoints,
-		containerManager:           kubeDeps.ContainerManager,
-		containerRuntimeName:       containerRuntime,
-		redirectContainerStreaming: crOptions.RedirectContainerStreaming,
-		nodeIP:          parsedNodeIP,
-		nodeIPValidator: validateNodeIP,
-		clock:           clock.RealClock{},
-=======
 		hostname:                                hostname,
 		hostnameOverridden:                      len(hostnameOverride) > 0,
 		nodeName:                                nodeName,
@@ -584,7 +529,6 @@
 		nodeIP:                                  parsedNodeIP,
 		nodeIPValidator:                         validateNodeIP,
 		clock:                                   clock.RealClock{},
->>>>>>> d54edf18
 		enableControllerAttachDetach:            kubeCfg.EnableControllerAttachDetach,
 		iptClient:                               utilipt.New(utilexec.New(), utildbus.New(), protocol),
 		makeIPTablesUtilChains:                  kubeCfg.MakeIPTablesUtilChains,
@@ -716,11 +660,7 @@
 	}
 	klet.runtimeService = runtimeService
 
-<<<<<<< HEAD
-	if utilfeature.DefaultFeatureGate.Enabled(features.RuntimeClass) {
-=======
 	if utilfeature.DefaultFeatureGate.Enabled(features.RuntimeClass) && kubeDeps.DynamicKubeClient != nil {
->>>>>>> d54edf18
 		klet.runtimeClassManager = runtimeclass.NewManager(kubeDeps.DynamicKubeClient)
 	}
 
@@ -780,13 +720,8 @@
 	klet.pleg = pleg.NewGenericPLEG(klet.containerRuntime, plegChannelCapacity, plegRelistPeriod, klet.podCache, clock.RealClock{})
 	klet.runtimeState = newRuntimeState(maxWaitForContainerRuntime)
 	klet.runtimeState.addHealthCheck("PLEG", klet.pleg.Healthy)
-<<<<<<< HEAD
-	if err := klet.updatePodCIDR(kubeCfg.PodCIDR); err != nil {
-		glog.Errorf("Pod CIDR update failed %v", err)
-=======
 	if _, err := klet.updatePodCIDR(kubeCfg.PodCIDR); err != nil {
 		klog.Errorf("Pod CIDR update failed %v", err)
->>>>>>> d54edf18
 	}
 
 	// setup containerGC
@@ -845,11 +780,7 @@
 	tokenManager := token.NewManager(kubeDeps.KubeClient)
 
 	if !utilfeature.DefaultFeatureGate.Enabled(features.MountPropagation) {
-<<<<<<< HEAD
-		glog.Warning("Mount propagation feature gate has been deprecated and will be removed in the next release")
-=======
 		return nil, fmt.Errorf("mount propagation feature gate has been deprecated and will be removed in 1.14")
->>>>>>> d54edf18
 	}
 
 	klet.volumePluginMgr, err =
@@ -1125,8 +1056,6 @@
 	//    as it takes time to gather all necessary node information.
 	nodeStatusUpdateFrequency time.Duration
 
-<<<<<<< HEAD
-=======
 	// nodeStatusUpdateFrequency is the frequency that kubelet posts node
 	// status to master. It is only used when node lease feature is enabled.
 	nodeStatusReportFrequency time.Duration
@@ -1134,7 +1063,6 @@
 	// lastStatusReportTime is the time when node status was last reported.
 	lastStatusReportTime time.Time
 
->>>>>>> d54edf18
 	// syncNodeStatusMux is a lock on updating the node status, because this path is not thread-safe.
 	// This lock is used by Kublet.syncNodeStatus function and shouldn't be used anywhere else.
 	syncNodeStatusMux sync.Mutex
@@ -1463,15 +1391,9 @@
 	kl.containerLogManager.Start()
 	if kl.enablePluginsWatcher {
 		// Adding Registration Callback function for CSI Driver
-<<<<<<< HEAD
-		kl.pluginWatcher.AddHandler("CSIPlugin", csi.RegistrationCallback)
-		// Adding Registration Callback function for Device Manager
-		kl.pluginWatcher.AddHandler(pluginwatcherapi.DevicePlugin, kl.containerManager.GetPluginRegistrationHandlerCallback())
-=======
 		kl.pluginWatcher.AddHandler(pluginwatcherapi.CSIPlugin, pluginwatcher.PluginHandler(csi.PluginHandler))
 		// Adding Registration Callback function for Device Manager
 		kl.pluginWatcher.AddHandler(pluginwatcherapi.DevicePlugin, kl.containerManager.GetPluginRegistrationHandler())
->>>>>>> d54edf18
 		// Start the plugin watcher
 		klog.V(4).Infof("starting watcher")
 		if err := kl.pluginWatcher.Start(); err != nil {
@@ -1488,11 +1410,6 @@
 	}
 	if kl.kubeClient == nil {
 		klog.Warning("No api server defined - no node status update will be sent.")
-	}
-
-	// Start the cloud provider sync manager
-	if kl.cloudResourceSyncManager != nil {
-		go kl.cloudResourceSyncManager.Run(wait.NeverStop)
 	}
 
 	// Start the cloud provider sync manager
@@ -1995,11 +1912,7 @@
 			// once we have checkpointing.
 			handler.HandlePodAdditions(u.Pods)
 		case kubetypes.UPDATE:
-<<<<<<< HEAD
-			glog.V(2).Infof("SyncLoop (UPDATE, %q): %q", u.Source, format.PodsWithDeletionTimestamps(u.Pods))
-=======
 			klog.V(2).Infof("SyncLoop (UPDATE, %q): %q", u.Source, format.PodsWithDeletionTimestamps(u.Pods))
->>>>>>> d54edf18
 			handler.HandlePodUpdates(u.Pods)
 		case kubetypes.REMOVE:
 			klog.V(2).Infof("SyncLoop (REMOVE, %q): %q", u.Source, format.Pods(u.Pods))
@@ -2350,21 +2263,12 @@
 		time.Sleep(100 * time.Millisecond)
 		node, err := kl.GetNode()
 		if err != nil {
-<<<<<<< HEAD
-			glog.Errorf(err.Error())
-			continue
-		}
-		if node.Spec.PodCIDR != "" {
-			if err := kl.updatePodCIDR(node.Spec.PodCIDR); err != nil {
-				glog.Errorf("Pod CIDR update failed %v", err)
-=======
 			klog.Errorf(err.Error())
 			continue
 		}
 		if node.Spec.PodCIDR != "" {
 			if _, err := kl.updatePodCIDR(node.Spec.PodCIDR); err != nil {
 				klog.Errorf("Pod CIDR update failed %v", err)
->>>>>>> d54edf18
 				continue
 			}
 			kl.updateRuntimeUp()
