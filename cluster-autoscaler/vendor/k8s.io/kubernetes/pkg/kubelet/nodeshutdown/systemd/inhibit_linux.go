--- conflicted
+++ resolved
@@ -149,20 +149,6 @@
 
 	go func() {
 		for {
-<<<<<<< HEAD
-			select {
-			case event := <-busChan:
-				if event == nil || len(event.Body) == 0 {
-					klog.ErrorS(nil, "Failed obtaining shutdown event, PrepareForShutdown event was empty")
-					continue
-				}
-				shutdownActive, ok := event.Body[0].(bool)
-				if !ok {
-					klog.ErrorS(nil, "Failed obtaining shutdown event, PrepareForShutdown event was not bool type as expected")
-					continue
-				}
-				shutdownChan <- shutdownActive
-=======
 			event, ok := <-busChan
 			if !ok {
 				close(shutdownChan)
@@ -176,7 +162,6 @@
 			if !ok {
 				klog.ErrorS(nil, "Failed obtaining shutdown event, PrepareForShutdown event was not bool type as expected")
 				continue
->>>>>>> 0f466983
 			}
 			shutdownChan <- shutdownActive
 		}
