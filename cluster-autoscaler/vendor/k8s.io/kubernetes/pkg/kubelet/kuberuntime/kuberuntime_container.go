/*
Copyright 2016 The Kubernetes Authors.

Licensed under the Apache License, Version 2.0 (the "License");
you may not use this file except in compliance with the License.
You may obtain a copy of the License at

    http://www.apache.org/licenses/LICENSE-2.0

Unless required by applicable law or agreed to in writing, software
distributed under the License is distributed on an "AS IS" BASIS,
WITHOUT WARRANTIES OR CONDITIONS OF ANY KIND, either express or implied.
See the License for the specific language governing permissions and
limitations under the License.
*/

package kuberuntime

import (
	"context"
	"errors"
	"fmt"
	"io"
	"math/rand"
	"net/url"
	"os"
	"path/filepath"
	"sort"
	"strings"
	"sync"
	"time"

	"google.golang.org/grpc"

	"github.com/armon/circbuf"
	"k8s.io/klog"

	"k8s.io/api/core/v1"
	metav1 "k8s.io/apimachinery/pkg/apis/meta/v1"
	kubetypes "k8s.io/apimachinery/pkg/types"
	utilruntime "k8s.io/apimachinery/pkg/util/runtime"
	"k8s.io/apimachinery/pkg/util/sets"
	runtimeapi "k8s.io/kubernetes/pkg/kubelet/apis/cri/runtime/v1alpha2"
	kubecontainer "k8s.io/kubernetes/pkg/kubelet/container"
	"k8s.io/kubernetes/pkg/kubelet/events"
	"k8s.io/kubernetes/pkg/kubelet/types"
	"k8s.io/kubernetes/pkg/kubelet/util/format"
	"k8s.io/kubernetes/pkg/util/selinux"
	"k8s.io/kubernetes/pkg/util/tail"
)

var (
	// ErrCreateContainerConfig - failed to create container config
	ErrCreateContainerConfig = errors.New("CreateContainerConfigError")
<<<<<<< HEAD
	ErrCreateContainer       = errors.New("CreateContainerError")
	ErrPreStartHook          = errors.New("PreStartHookError")
	ErrPostStartHook         = errors.New("PostStartHookError")
=======
	// ErrCreateContainer - failed to create container
	ErrCreateContainer = errors.New("CreateContainerError")
	// ErrPreStartHook - failed to execute PreStartHook
	ErrPreStartHook = errors.New("PreStartHookError")
	// ErrPostStartHook - failed to execute PostStartHook
	ErrPostStartHook = errors.New("PostStartHookError")
>>>>>>> d54edf18
)

// recordContainerEvent should be used by the runtime manager for all container related events.
// it has sanity checks to ensure that we do not write events that can abuse our masters.
// in particular, it ensures that a containerID never appears in an event message as that
// is prone to causing a lot of distinct events that do not count well.
// it replaces any reference to a containerID with the containerName which is stable, and is what users know.
func (m *kubeGenericRuntimeManager) recordContainerEvent(pod *v1.Pod, container *v1.Container, containerID, eventType, reason, message string, args ...interface{}) {
	ref, err := kubecontainer.GenerateContainerRef(pod, container)
	if err != nil {
		klog.Errorf("Can't make a ref to pod %q, container %v: %v", format.Pod(pod), container.Name, err)
		return
	}
	eventMessage := message
	if len(args) > 0 {
		eventMessage = fmt.Sprintf(message, args...)
	}
	// this is a hack, but often the error from the runtime includes the containerID
	// which kills our ability to deduplicate events.  this protection makes a huge
	// difference in the number of unique events
	if containerID != "" {
		eventMessage = strings.Replace(eventMessage, containerID, container.Name, -1)
	}
	m.recorder.Event(ref, eventType, reason, eventMessage)
}

// startContainer starts a container and returns a message indicates why it is failed on error.
// It starts the container through the following steps:
// * pull the image
// * create the container
// * start the container
// * run the post start lifecycle hooks (if applicable)
func (m *kubeGenericRuntimeManager) startContainer(podSandboxID string, podSandboxConfig *runtimeapi.PodSandboxConfig, container *v1.Container, pod *v1.Pod, podStatus *kubecontainer.PodStatus, pullSecrets []v1.Secret, podIP string, containerType kubecontainer.ContainerType) (string, error) {
	// Step 1: pull the image.
	imageRef, msg, err := m.imagePuller.EnsureImageExists(pod, container, pullSecrets)
	if err != nil {
		m.recordContainerEvent(pod, container, "", v1.EventTypeWarning, events.FailedToCreateContainer, "Error: %v", grpc.ErrorDesc(err))
		return msg, err
	}

	// Step 2: create the container.
	ref, err := kubecontainer.GenerateContainerRef(pod, container)
	if err != nil {
		klog.Errorf("Can't make a ref to pod %q, container %v: %v", format.Pod(pod), container.Name, err)
	}
	klog.V(4).Infof("Generating ref for container %s: %#v", container.Name, ref)

	// For a new container, the RestartCount should be 0
	restartCount := 0
	containerStatus := podStatus.FindContainerStatusByName(container.Name)
	if containerStatus != nil {
		restartCount = containerStatus.RestartCount + 1
	}

	containerConfig, cleanupAction, err := m.generateContainerConfig(container, pod, restartCount, podIP, imageRef, containerType)
	if cleanupAction != nil {
		defer cleanupAction()
	}
	if err != nil {
		m.recordContainerEvent(pod, container, "", v1.EventTypeWarning, events.FailedToCreateContainer, "Error: %v", grpc.ErrorDesc(err))
		return grpc.ErrorDesc(err), ErrCreateContainerConfig
	}

	containerID, err := m.runtimeService.CreateContainer(podSandboxID, containerConfig, podSandboxConfig)
	if err != nil {
		m.recordContainerEvent(pod, container, containerID, v1.EventTypeWarning, events.FailedToCreateContainer, "Error: %v", grpc.ErrorDesc(err))
		return grpc.ErrorDesc(err), ErrCreateContainer
	}
	err = m.internalLifecycle.PreStartContainer(pod, container, containerID)
	if err != nil {
		m.recordContainerEvent(pod, container, containerID, v1.EventTypeWarning, events.FailedToStartContainer, "Internal PreStartContainer hook failed: %v", grpc.ErrorDesc(err))
		return grpc.ErrorDesc(err), ErrPreStartHook
	}
	m.recordContainerEvent(pod, container, containerID, v1.EventTypeNormal, events.CreatedContainer, "Created container")

	if ref != nil {
		m.containerRefManager.SetRef(kubecontainer.ContainerID{
			Type: m.runtimeName,
			ID:   containerID,
		}, ref)
	}

	// Step 3: start the container.
	err = m.runtimeService.StartContainer(containerID)
	if err != nil {
		m.recordContainerEvent(pod, container, containerID, v1.EventTypeWarning, events.FailedToStartContainer, "Error: %v", grpc.ErrorDesc(err))
		return grpc.ErrorDesc(err), kubecontainer.ErrRunContainer
	}
	m.recordContainerEvent(pod, container, containerID, v1.EventTypeNormal, events.StartedContainer, "Started container")

	// Symlink container logs to the legacy container log location for cluster logging
	// support.
	// TODO(random-liu): Remove this after cluster logging supports CRI container log path.
	containerMeta := containerConfig.GetMetadata()
	sandboxMeta := podSandboxConfig.GetMetadata()
	legacySymlink := legacyLogSymlink(containerID, containerMeta.Name, sandboxMeta.Name,
		sandboxMeta.Namespace)
	containerLog := filepath.Join(podSandboxConfig.LogDirectory, containerConfig.LogPath)
	// only create legacy symlink if containerLog path exists (or the error is not IsNotExist).
	// Because if containerLog path does not exist, only dandling legacySymlink is created.
	// This dangling legacySymlink is later removed by container gc, so it does not make sense
	// to create it in the first place. it happens when journald logging driver is used with docker.
	if _, err := m.osInterface.Stat(containerLog); !os.IsNotExist(err) {
		if err := m.osInterface.Symlink(containerLog, legacySymlink); err != nil {
			klog.Errorf("Failed to create legacy symbolic link %q to container %q log %q: %v",
				legacySymlink, containerID, containerLog, err)
		}
	}

	// Step 4: execute the post start hook.
	if container.Lifecycle != nil && container.Lifecycle.PostStart != nil {
		kubeContainerID := kubecontainer.ContainerID{
			Type: m.runtimeName,
			ID:   containerID,
		}
		msg, handlerErr := m.runner.Run(kubeContainerID, pod, container, container.Lifecycle.PostStart)
		if handlerErr != nil {
			m.recordContainerEvent(pod, container, kubeContainerID.ID, v1.EventTypeWarning, events.FailedPostStartHook, msg)
			if err := m.killContainer(pod, kubeContainerID, container.Name, "FailedPostStartHook", nil); err != nil {
				klog.Errorf("Failed to kill container %q(id=%q) in pod %q: %v, %v",
					container.Name, kubeContainerID.String(), format.Pod(pod), ErrPostStartHook, err)
			}
			return msg, fmt.Errorf("%s: %v", ErrPostStartHook, handlerErr)
		}
	}

	return "", nil
}

// generateContainerConfig generates container config for kubelet runtime v1.
func (m *kubeGenericRuntimeManager) generateContainerConfig(container *v1.Container, pod *v1.Pod, restartCount int, podIP, imageRef string, containerType kubecontainer.ContainerType) (*runtimeapi.ContainerConfig, func(), error) {
	opts, cleanupAction, err := m.runtimeHelper.GenerateRunContainerOptions(pod, container, podIP)
	if err != nil {
		return nil, nil, err
	}

	uid, username, err := m.getImageUser(container.Image)
	if err != nil {
		return nil, cleanupAction, err
	}

	// Verify RunAsNonRoot. Non-root verification only supports numeric user.
	if err := verifyRunAsNonRoot(pod, container, uid, username); err != nil {
		return nil, cleanupAction, err
	}

	command, args := kubecontainer.ExpandContainerCommandAndArgs(container, opts.Envs)
	logDir := BuildContainerLogsDirectory(kubetypes.UID(pod.UID), container.Name)
	err = m.osInterface.MkdirAll(logDir, 0755)
	if err != nil {
		return nil, cleanupAction, fmt.Errorf("create container log directory for container %s failed: %v", container.Name, err)
	}
	containerLogsPath := buildContainerLogsPath(container.Name, restartCount)
	restartCountUint32 := uint32(restartCount)
	config := &runtimeapi.ContainerConfig{
		Metadata: &runtimeapi.ContainerMetadata{
			Name:    container.Name,
			Attempt: restartCountUint32,
		},
		Image:       &runtimeapi.ImageSpec{Image: imageRef},
		Command:     command,
		Args:        args,
		WorkingDir:  container.WorkingDir,
		Labels:      newContainerLabels(container, pod, containerType),
		Annotations: newContainerAnnotations(container, pod, restartCount, opts),
		Devices:     makeDevices(opts),
		Mounts:      m.makeMounts(opts, container),
		LogPath:     containerLogsPath,
		Stdin:       container.Stdin,
		StdinOnce:   container.StdinOnce,
		Tty:         container.TTY,
	}

	// set platform specific configurations.
	if err := m.applyPlatformSpecificContainerConfig(config, container, pod, uid, username); err != nil {
		return nil, cleanupAction, err
	}

	// set environment variables
	envs := make([]*runtimeapi.KeyValue, len(opts.Envs))
	for idx := range opts.Envs {
		e := opts.Envs[idx]
		envs[idx] = &runtimeapi.KeyValue{
			Key:   e.Name,
			Value: e.Value,
		}
	}
	config.Envs = envs

	return config, cleanupAction, nil
}

// makeDevices generates container devices for kubelet runtime v1.
func makeDevices(opts *kubecontainer.RunContainerOptions) []*runtimeapi.Device {
	devices := make([]*runtimeapi.Device, len(opts.Devices))

	for idx := range opts.Devices {
		device := opts.Devices[idx]
		devices[idx] = &runtimeapi.Device{
			HostPath:      device.PathOnHost,
			ContainerPath: device.PathInContainer,
			Permissions:   device.Permissions,
		}
	}

	return devices
}

// makeMounts generates container volume mounts for kubelet runtime v1.
func (m *kubeGenericRuntimeManager) makeMounts(opts *kubecontainer.RunContainerOptions, container *v1.Container) []*runtimeapi.Mount {
	volumeMounts := []*runtimeapi.Mount{}

	for idx := range opts.Mounts {
		v := opts.Mounts[idx]
		selinuxRelabel := v.SELinuxRelabel && selinux.SELinuxEnabled()
		mount := &runtimeapi.Mount{
			HostPath:       v.HostPath,
			ContainerPath:  v.ContainerPath,
			Readonly:       v.ReadOnly,
			SelinuxRelabel: selinuxRelabel,
			Propagation:    v.Propagation,
		}

		volumeMounts = append(volumeMounts, mount)
	}

	// The reason we create and mount the log file in here (not in kubelet) is because
	// the file's location depends on the ID of the container, and we need to create and
	// mount the file before actually starting the container.
	if opts.PodContainerDir != "" && len(container.TerminationMessagePath) != 0 {
		// Because the PodContainerDir contains pod uid and container name which is unique enough,
		// here we just add a random id to make the path unique for different instances
		// of the same container.
		cid := makeUID()
		containerLogPath := filepath.Join(opts.PodContainerDir, cid)
		fs, err := m.osInterface.Create(containerLogPath)
		if err != nil {
			utilruntime.HandleError(fmt.Errorf("error on creating termination-log file %q: %v", containerLogPath, err))
		} else {
			fs.Close()

			// Chmod is needed because ioutil.WriteFile() ends up calling
			// open(2) to create the file, so the final mode used is "mode &
			// ~umask". But we want to make sure the specified mode is used
			// in the file no matter what the umask is.
			if err := m.osInterface.Chmod(containerLogPath, 0666); err != nil {
				utilruntime.HandleError(fmt.Errorf("unable to set termination-log file permissions %q: %v", containerLogPath, err))
			}

			selinuxRelabel := selinux.SELinuxEnabled()
			volumeMounts = append(volumeMounts, &runtimeapi.Mount{
				HostPath:       containerLogPath,
				ContainerPath:  container.TerminationMessagePath,
				SelinuxRelabel: selinuxRelabel,
			})
		}
	}

	return volumeMounts
}

// getKubeletContainers lists containers managed by kubelet.
// The boolean parameter specifies whether returns all containers including
// those already exited and dead containers (used for garbage collection).
func (m *kubeGenericRuntimeManager) getKubeletContainers(allContainers bool) ([]*runtimeapi.Container, error) {
	filter := &runtimeapi.ContainerFilter{}
	if !allContainers {
		filter.State = &runtimeapi.ContainerStateValue{
			State: runtimeapi.ContainerState_CONTAINER_RUNNING,
		}
	}

	containers, err := m.runtimeService.ListContainers(filter)
	if err != nil {
		klog.Errorf("getKubeletContainers failed: %v", err)
		return nil, err
	}

	return containers, nil
}

// makeUID returns a randomly generated string.
func makeUID() string {
	return fmt.Sprintf("%08x", rand.Uint32())
}

// getTerminationMessage looks on the filesystem for the provided termination message path, returning a limited
// amount of those bytes, or returns true if the logs should be checked.
func getTerminationMessage(status *runtimeapi.ContainerStatus, terminationMessagePath string, fallbackToLogs bool) (string, bool) {
	if len(terminationMessagePath) == 0 {
		return "", fallbackToLogs
	}
	for _, mount := range status.Mounts {
		if mount.ContainerPath != terminationMessagePath {
			continue
		}
		path := mount.HostPath
		data, _, err := tail.ReadAtMost(path, kubecontainer.MaxContainerTerminationMessageLength)
		if err != nil {
			if os.IsNotExist(err) {
				return "", fallbackToLogs
			}
			return fmt.Sprintf("Error on reading termination log %s: %v", path, err), false
		}
		return string(data), (fallbackToLogs && len(data) == 0)
	}
	return "", fallbackToLogs
}

// readLastStringFromContainerLogs attempts to read up to the max log length from the end of the CRI log represented
// by path. It reads up to max log lines.
func (m *kubeGenericRuntimeManager) readLastStringFromContainerLogs(path string) string {
	value := int64(kubecontainer.MaxContainerTerminationMessageLogLines)
	buf, _ := circbuf.NewBuffer(kubecontainer.MaxContainerTerminationMessageLogLength)
	if err := m.ReadLogs(context.Background(), path, "", &v1.PodLogOptions{TailLines: &value}, buf, buf); err != nil {
		return fmt.Sprintf("Error on reading termination message from logs: %v", err)
	}
	return buf.String()
}

// getPodContainerStatuses gets all containers' statuses for the pod.
func (m *kubeGenericRuntimeManager) getPodContainerStatuses(uid kubetypes.UID, name, namespace string) ([]*kubecontainer.ContainerStatus, error) {
	// Select all containers of the given pod.
	containers, err := m.runtimeService.ListContainers(&runtimeapi.ContainerFilter{
		LabelSelector: map[string]string{types.KubernetesPodUIDLabel: string(uid)},
	})
	if err != nil {
		klog.Errorf("ListContainers error: %v", err)
		return nil, err
	}

	statuses := make([]*kubecontainer.ContainerStatus, len(containers))
	// TODO: optimization: set maximum number of containers per container name to examine.
	for i, c := range containers {
		status, err := m.runtimeService.ContainerStatus(c.Id)
		if err != nil {
			klog.Errorf("ContainerStatus for %s error: %v", c.Id, err)
			return nil, err
		}
		cStatus := toKubeContainerStatus(status, m.runtimeName)
		if status.State == runtimeapi.ContainerState_CONTAINER_EXITED {
			// Populate the termination message if needed.
			annotatedInfo := getContainerInfoFromAnnotations(status.Annotations)
			labeledInfo := getContainerInfoFromLabels(status.Labels)
			fallbackToLogs := annotatedInfo.TerminationMessagePolicy == v1.TerminationMessageFallbackToLogsOnError && cStatus.ExitCode != 0
			tMessage, checkLogs := getTerminationMessage(status, annotatedInfo.TerminationMessagePath, fallbackToLogs)
			if checkLogs {
				// if dockerLegacyService is populated, we're supposed to use it to fetch logs
				if m.legacyLogProvider != nil {
					tMessage, err = m.legacyLogProvider.GetContainerLogTail(uid, name, namespace, kubecontainer.ContainerID{Type: m.runtimeName, ID: c.Id})
					if err != nil {
						tMessage = fmt.Sprintf("Error reading termination message from logs: %v", err)
					}
				} else {
					path := buildFullContainerLogsPath(uid, labeledInfo.ContainerName, annotatedInfo.RestartCount)
					tMessage = m.readLastStringFromContainerLogs(path)
				}
			}
			// Use the termination message written by the application is not empty
			if len(tMessage) != 0 {
				cStatus.Message = tMessage
			}
		}
		statuses[i] = cStatus
	}

	sort.Sort(containerStatusByCreated(statuses))
	return statuses, nil
}

func toKubeContainerStatus(status *runtimeapi.ContainerStatus, runtimeName string) *kubecontainer.ContainerStatus {
	annotatedInfo := getContainerInfoFromAnnotations(status.Annotations)
	labeledInfo := getContainerInfoFromLabels(status.Labels)
	cStatus := &kubecontainer.ContainerStatus{
		ID: kubecontainer.ContainerID{
			Type: runtimeName,
			ID:   status.Id,
		},
		Name:         labeledInfo.ContainerName,
		Image:        status.Image.Image,
		ImageID:      status.ImageRef,
		Hash:         annotatedInfo.Hash,
		RestartCount: annotatedInfo.RestartCount,
		State:        toKubeContainerState(status.State),
		CreatedAt:    time.Unix(0, status.CreatedAt),
	}

	if status.State != runtimeapi.ContainerState_CONTAINER_CREATED {
		// If container is not in the created state, we have tried and
		// started the container. Set the StartedAt time.
		cStatus.StartedAt = time.Unix(0, status.StartedAt)
	}
	if status.State == runtimeapi.ContainerState_CONTAINER_EXITED {
		cStatus.Reason = status.Reason
		cStatus.Message = status.Message
		cStatus.ExitCode = int(status.ExitCode)
		cStatus.FinishedAt = time.Unix(0, status.FinishedAt)
	}
	return cStatus
}

// executePreStopHook runs the pre-stop lifecycle hooks if applicable and returns the duration it takes.
func (m *kubeGenericRuntimeManager) executePreStopHook(pod *v1.Pod, containerID kubecontainer.ContainerID, containerSpec *v1.Container, gracePeriod int64) int64 {
	klog.V(3).Infof("Running preStop hook for container %q", containerID.String())

	start := metav1.Now()
	done := make(chan struct{})
	go func() {
		defer close(done)
		defer utilruntime.HandleCrash()
		if msg, err := m.runner.Run(containerID, pod, containerSpec, containerSpec.Lifecycle.PreStop); err != nil {
			klog.Errorf("preStop hook for container %q failed: %v", containerSpec.Name, err)
			m.recordContainerEvent(pod, containerSpec, containerID.ID, v1.EventTypeWarning, events.FailedPreStopHook, msg)
		}
	}()

	select {
	case <-time.After(time.Duration(gracePeriod) * time.Second):
		klog.V(2).Infof("preStop hook for container %q did not complete in %d seconds", containerID, gracePeriod)
	case <-done:
		klog.V(3).Infof("preStop hook for container %q completed", containerID)
	}

	return int64(metav1.Now().Sub(start.Time).Seconds())
}

// restoreSpecsFromContainerLabels restores all information needed for killing a container. In some
// case we may not have pod and container spec when killing a container, e.g. pod is deleted during
// kubelet restart.
// To solve this problem, we've already written necessary information into container labels. Here we
// just need to retrieve them from container labels and restore the specs.
// TODO(random-liu): Add a node e2e test to test this behaviour.
// TODO(random-liu): Change the lifecycle handler to just accept information needed, so that we can
// just pass the needed function not create the fake object.
func (m *kubeGenericRuntimeManager) restoreSpecsFromContainerLabels(containerID kubecontainer.ContainerID) (*v1.Pod, *v1.Container, error) {
	var pod *v1.Pod
	var container *v1.Container
	s, err := m.runtimeService.ContainerStatus(containerID.ID)
	if err != nil {
		return nil, nil, err
	}

	l := getContainerInfoFromLabels(s.Labels)
	a := getContainerInfoFromAnnotations(s.Annotations)
	// Notice that the followings are not full spec. The container killing code should not use
	// un-restored fields.
	pod = &v1.Pod{
		ObjectMeta: metav1.ObjectMeta{
			UID:                        l.PodUID,
			Name:                       l.PodName,
			Namespace:                  l.PodNamespace,
			DeletionGracePeriodSeconds: a.PodDeletionGracePeriod,
		},
		Spec: v1.PodSpec{
			TerminationGracePeriodSeconds: a.PodTerminationGracePeriod,
		},
	}
	container = &v1.Container{
		Name:                   l.ContainerName,
		Ports:                  a.ContainerPorts,
		TerminationMessagePath: a.TerminationMessagePath,
	}
	if a.PreStopHandler != nil {
		container.Lifecycle = &v1.Lifecycle{
			PreStop: a.PreStopHandler,
		}
	}
	return pod, container, nil
}

// killContainer kills a container through the following steps:
// * Run the pre-stop lifecycle hooks (if applicable).
// * Stop the container.
func (m *kubeGenericRuntimeManager) killContainer(pod *v1.Pod, containerID kubecontainer.ContainerID, containerName string, reason string, gracePeriodOverride *int64) error {
	var containerSpec *v1.Container
	if pod != nil {
		if containerSpec = kubecontainer.GetContainerSpec(pod, containerName); containerSpec == nil {
			return fmt.Errorf("failed to get containerSpec %q(id=%q) in pod %q when killing container for reason %q",
				containerName, containerID.String(), format.Pod(pod), reason)
		}
	} else {
		// Restore necessary information if one of the specs is nil.
		restoredPod, restoredContainer, err := m.restoreSpecsFromContainerLabels(containerID)
		if err != nil {
			return err
		}
		pod, containerSpec = restoredPod, restoredContainer
	}

	// From this point , pod and container must be non-nil.
	gracePeriod := int64(minimumGracePeriodInSeconds)
	switch {
	case pod.DeletionGracePeriodSeconds != nil:
		gracePeriod = *pod.DeletionGracePeriodSeconds
	case pod.Spec.TerminationGracePeriodSeconds != nil:
		gracePeriod = *pod.Spec.TerminationGracePeriodSeconds
	}

	klog.V(2).Infof("Killing container %q with %d second grace period", containerID.String(), gracePeriod)

	// Run internal pre-stop lifecycle hook
	if err := m.internalLifecycle.PreStopContainer(containerID.ID); err != nil {
		return err
	}

	// Run the pre-stop lifecycle hooks if applicable and if there is enough time to run it
	if containerSpec.Lifecycle != nil && containerSpec.Lifecycle.PreStop != nil && gracePeriod > 0 {
		gracePeriod = gracePeriod - m.executePreStopHook(pod, containerID, containerSpec, gracePeriod)
	}
	// always give containers a minimal shutdown window to avoid unnecessary SIGKILLs
	if gracePeriod < minimumGracePeriodInSeconds {
		gracePeriod = minimumGracePeriodInSeconds
	}
	if gracePeriodOverride != nil {
		gracePeriod = *gracePeriodOverride
		klog.V(3).Infof("Killing container %q, but using %d second grace period override", containerID, gracePeriod)
	}

	err := m.runtimeService.StopContainer(containerID.ID, gracePeriod)
	if err != nil {
		klog.Errorf("Container %q termination failed with gracePeriod %d: %v", containerID.String(), gracePeriod, err)
	} else {
		klog.V(3).Infof("Container %q exited normally", containerID.String())
	}

	message := fmt.Sprintf("Killing container with id %s", containerID.String())
	if reason != "" {
		message = fmt.Sprint(message, ":", reason)
	}
	m.recordContainerEvent(pod, containerSpec, containerID.ID, v1.EventTypeNormal, events.KillingContainer, message)
	m.containerRefManager.ClearRef(containerID)

	return err
}

// killContainersWithSyncResult kills all pod's containers with sync results.
func (m *kubeGenericRuntimeManager) killContainersWithSyncResult(pod *v1.Pod, runningPod kubecontainer.Pod, gracePeriodOverride *int64) (syncResults []*kubecontainer.SyncResult) {
	containerResults := make(chan *kubecontainer.SyncResult, len(runningPod.Containers))
	wg := sync.WaitGroup{}

	wg.Add(len(runningPod.Containers))
	for _, container := range runningPod.Containers {
		go func(container *kubecontainer.Container) {
			defer utilruntime.HandleCrash()
			defer wg.Done()

			killContainerResult := kubecontainer.NewSyncResult(kubecontainer.KillContainer, container.Name)
			if err := m.killContainer(pod, container.ID, container.Name, "Need to kill Pod", gracePeriodOverride); err != nil {
				killContainerResult.Fail(kubecontainer.ErrKillContainer, err.Error())
			}
			containerResults <- killContainerResult
		}(container)
	}
	wg.Wait()
	close(containerResults)

	for containerResult := range containerResults {
		syncResults = append(syncResults, containerResult)
	}
	return
}

// pruneInitContainersBeforeStart ensures that before we begin creating init
// containers, we have reduced the number of outstanding init containers still
// present. This reduces load on the container garbage collector by only
// preserving the most recent terminated init container.
func (m *kubeGenericRuntimeManager) pruneInitContainersBeforeStart(pod *v1.Pod, podStatus *kubecontainer.PodStatus) {
	// only the last execution of each init container should be preserved, and only preserve it if it is in the
	// list of init containers to keep.
	initContainerNames := sets.NewString()
	for _, container := range pod.Spec.InitContainers {
		initContainerNames.Insert(container.Name)
	}
	for name := range initContainerNames {
		count := 0
		for _, status := range podStatus.ContainerStatuses {
			if status.Name != name || !initContainerNames.Has(status.Name) || status.State != kubecontainer.ContainerStateExited {
				continue
			}
			count++
			// keep the first init container for this name
			if count == 1 {
				continue
			}
			// prune all other init containers that match this container name
			klog.V(4).Infof("Removing init container %q instance %q %d", status.Name, status.ID.ID, count)
			if err := m.removeContainer(status.ID.ID); err != nil {
				utilruntime.HandleError(fmt.Errorf("failed to remove pod init container %q: %v; Skipping pod %q", status.Name, err, format.Pod(pod)))
				continue
			}

			// remove any references to this container
			if _, ok := m.containerRefManager.GetRef(status.ID); ok {
				m.containerRefManager.ClearRef(status.ID)
			} else {
				klog.Warningf("No ref for container %q", status.ID)
			}
		}
	}
}

// Remove all init containres. Note that this function does not check the state
// of the container because it assumes all init containers have been stopped
// before the call happens.
func (m *kubeGenericRuntimeManager) purgeInitContainers(pod *v1.Pod, podStatus *kubecontainer.PodStatus) {
	initContainerNames := sets.NewString()
	for _, container := range pod.Spec.InitContainers {
		initContainerNames.Insert(container.Name)
	}
	for name := range initContainerNames {
		count := 0
		for _, status := range podStatus.ContainerStatuses {
			if status.Name != name || !initContainerNames.Has(status.Name) {
				continue
			}
			count++
			// Purge all init containers that match this container name
			klog.V(4).Infof("Removing init container %q instance %q %d", status.Name, status.ID.ID, count)
			if err := m.removeContainer(status.ID.ID); err != nil {
				utilruntime.HandleError(fmt.Errorf("failed to remove pod init container %q: %v; Skipping pod %q", status.Name, err, format.Pod(pod)))
				continue
			}
			// Remove any references to this container
			if _, ok := m.containerRefManager.GetRef(status.ID); ok {
				m.containerRefManager.ClearRef(status.ID)
			} else {
				klog.Warningf("No ref for container %q", status.ID)
			}
		}
	}
}

// findNextInitContainerToRun returns the status of the last failed container, the
// next init container to start, or done if there are no further init containers.
// Status is only returned if an init container is failed, in which case next will
// point to the current container.
func findNextInitContainerToRun(pod *v1.Pod, podStatus *kubecontainer.PodStatus) (status *kubecontainer.ContainerStatus, next *v1.Container, done bool) {
	if len(pod.Spec.InitContainers) == 0 {
		return nil, nil, true
	}

	// If there are failed containers, return the status of the last failed one.
	for i := len(pod.Spec.InitContainers) - 1; i >= 0; i-- {
		container := &pod.Spec.InitContainers[i]
		status := podStatus.FindContainerStatusByName(container.Name)
		if status != nil && isContainerFailed(status) {
			return status, container, false
		}
	}

	// There are no failed containers now.
	for i := len(pod.Spec.InitContainers) - 1; i >= 0; i-- {
		container := &pod.Spec.InitContainers[i]
		status := podStatus.FindContainerStatusByName(container.Name)
		if status == nil {
			continue
		}

		// container is still running, return not done.
		if status.State == kubecontainer.ContainerStateRunning {
			return nil, nil, false
		}

		if status.State == kubecontainer.ContainerStateExited {
			// all init containers successful
			if i == (len(pod.Spec.InitContainers) - 1) {
				return nil, nil, true
			}

			// all containers up to i successful, go to i+1
			return nil, &pod.Spec.InitContainers[i+1], false
		}
	}

	return nil, &pod.Spec.InitContainers[0], false
}

// GetContainerLogs returns logs of a specific container.
func (m *kubeGenericRuntimeManager) GetContainerLogs(ctx context.Context, pod *v1.Pod, containerID kubecontainer.ContainerID, logOptions *v1.PodLogOptions, stdout, stderr io.Writer) (err error) {
	status, err := m.runtimeService.ContainerStatus(containerID.ID)
	if err != nil {
		klog.V(4).Infof("failed to get container status for %v: %v", containerID.String(), err)
		return fmt.Errorf("Unable to retrieve container logs for %v", containerID.String())
	}
	return m.ReadLogs(ctx, status.GetLogPath(), containerID.ID, logOptions, stdout, stderr)
}

// GetExec gets the endpoint the runtime will serve the exec request from.
func (m *kubeGenericRuntimeManager) GetExec(id kubecontainer.ContainerID, cmd []string, stdin, stdout, stderr, tty bool) (*url.URL, error) {
	req := &runtimeapi.ExecRequest{
		ContainerId: id.ID,
		Cmd:         cmd,
		Tty:         tty,
		Stdin:       stdin,
		Stdout:      stdout,
		Stderr:      stderr,
	}
	resp, err := m.runtimeService.Exec(req)
	if err != nil {
		return nil, err
	}

	return url.Parse(resp.Url)
}

// GetAttach gets the endpoint the runtime will serve the attach request from.
func (m *kubeGenericRuntimeManager) GetAttach(id kubecontainer.ContainerID, stdin, stdout, stderr, tty bool) (*url.URL, error) {
	req := &runtimeapi.AttachRequest{
		ContainerId: id.ID,
		Stdin:       stdin,
		Stdout:      stdout,
		Stderr:      stderr,
		Tty:         tty,
	}
	resp, err := m.runtimeService.Attach(req)
	if err != nil {
		return nil, err
	}
	return url.Parse(resp.Url)
}

// RunInContainer synchronously executes the command in the container, and returns the output.
func (m *kubeGenericRuntimeManager) RunInContainer(id kubecontainer.ContainerID, cmd []string, timeout time.Duration) ([]byte, error) {
	stdout, stderr, err := m.runtimeService.ExecSync(id.ID, cmd, timeout)
	// NOTE(tallclair): This does not correctly interleave stdout & stderr, but should be sufficient
	// for logging purposes. A combined output option will need to be added to the ExecSyncRequest
	// if more precise output ordering is ever required.
	return append(stdout, stderr...), err
}

// removeContainer removes the container and the container logs.
// Notice that we remove the container logs first, so that container will not be removed if
// container logs are failed to be removed, and kubelet will retry this later. This guarantees
// that container logs to be removed with the container.
// Notice that we assume that the container should only be removed in non-running state, and
// it will not write container logs anymore in that state.
func (m *kubeGenericRuntimeManager) removeContainer(containerID string) error {
	klog.V(4).Infof("Removing container %q", containerID)
	// Call internal container post-stop lifecycle hook.
	if err := m.internalLifecycle.PostStopContainer(containerID); err != nil {
		return err
	}

	// Remove the container log.
	// TODO: Separate log and container lifecycle management.
	if err := m.removeContainerLog(containerID); err != nil {
		return err
	}
	// Remove the container.
	return m.runtimeService.RemoveContainer(containerID)
}

// removeContainerLog removes the container log.
func (m *kubeGenericRuntimeManager) removeContainerLog(containerID string) error {
	// Remove the container log.
	status, err := m.runtimeService.ContainerStatus(containerID)
	if err != nil {
		return fmt.Errorf("failed to get container status %q: %v", containerID, err)
	}
	labeledInfo := getContainerInfoFromLabels(status.Labels)
	annotatedInfo := getContainerInfoFromAnnotations(status.Annotations)
	path := buildFullContainerLogsPath(labeledInfo.PodUID, labeledInfo.ContainerName, annotatedInfo.RestartCount)
	if err := m.osInterface.Remove(path); err != nil && !os.IsNotExist(err) {
		return fmt.Errorf("failed to remove container %q log %q: %v", containerID, path, err)
	}

	// Remove the legacy container log symlink.
	// TODO(random-liu): Remove this after cluster logging supports CRI container log path.
	legacySymlink := legacyLogSymlink(containerID, labeledInfo.ContainerName, labeledInfo.PodName,
		labeledInfo.PodNamespace)
	if err := m.osInterface.Remove(legacySymlink); err != nil && !os.IsNotExist(err) {
		return fmt.Errorf("failed to remove container %q log legacy symbolic link %q: %v",
			containerID, legacySymlink, err)
	}
	return nil
}

// DeleteContainer removes a container.
func (m *kubeGenericRuntimeManager) DeleteContainer(containerID kubecontainer.ContainerID) error {
	return m.removeContainer(containerID.ID)
}<|MERGE_RESOLUTION|>--- conflicted
+++ resolved
@@ -52,18 +52,12 @@
 var (
 	// ErrCreateContainerConfig - failed to create container config
 	ErrCreateContainerConfig = errors.New("CreateContainerConfigError")
-<<<<<<< HEAD
-	ErrCreateContainer       = errors.New("CreateContainerError")
-	ErrPreStartHook          = errors.New("PreStartHookError")
-	ErrPostStartHook         = errors.New("PostStartHookError")
-=======
 	// ErrCreateContainer - failed to create container
 	ErrCreateContainer = errors.New("CreateContainerError")
 	// ErrPreStartHook - failed to execute PreStartHook
 	ErrPreStartHook = errors.New("PreStartHookError")
 	// ErrPostStartHook - failed to execute PostStartHook
 	ErrPostStartHook = errors.New("PostStartHookError")
->>>>>>> d54edf18
 )
 
 // recordContainerEvent should be used by the runtime manager for all container related events.
