/*
Copyright 2015 The Kubernetes Authors.

Licensed under the Apache License, Version 2.0 (the "License");
you may not use this file except in compliance with the License.
You may obtain a copy of the License at

    http://www.apache.org/licenses/LICENSE-2.0

Unless required by applicable law or agreed to in writing, software
distributed under the License is distributed on an "AS IS" BASIS,
WITHOUT WARRANTIES OR CONDITIONS OF ANY KIND, either express or implied.
See the License for the specific language governing permissions and
limitations under the License.
*/

package iscsi

import (
	"encoding/json"
	"fmt"
	"os"
	"path"
	"path/filepath"
	"regexp"
	"strconv"
	"strings"
	"time"

	"k8s.io/api/core/v1"
	utilfeature "k8s.io/apiserver/pkg/util/feature"
	"k8s.io/klog"
	"k8s.io/kubernetes/pkg/features"
	"k8s.io/kubernetes/pkg/util/mount"
	"k8s.io/kubernetes/pkg/volume"
	volumeutil "k8s.io/kubernetes/pkg/volume/util"
<<<<<<< HEAD
	"k8s.io/kubernetes/pkg/volume/util/volumepathhandler"
	"strconv"
=======
)

const (
	// Minimum number of paths that the volume plugin considers enough when a multipath volume is requested.
	minMultipathCount = 2

	// Minimal number of attempts to attach all paths of a multipath volumes. If at least minMultipathCount paths
	// are available after this nr. of attempts, the volume plugin continues with mounting the volume.
	minAttachAttempts = 2

	// Total number of attempts to attach at least minMultipathCount paths. If there are less than minMultipathCount,
	// the volume plugin tries to attach the remaining paths at least this number of times in total. After
	// maxAttachAttempts attempts, it mounts even a single path.
	maxAttachAttempts = 5

	// How many seconds to wait for a multipath device if at least two paths are available.
	multipathDeviceTimeout = 10
>>>>>>> d54edf18
)

var (
	chap_st = []string{
		"discovery.sendtargets.auth.username",
		"discovery.sendtargets.auth.password",
		"discovery.sendtargets.auth.username_in",
		"discovery.sendtargets.auth.password_in"}
	chap_sess = []string{
		"node.session.auth.username",
		"node.session.auth.password",
		"node.session.auth.username_in",
		"node.session.auth.password_in"}
	ifaceTransportNameRe = regexp.MustCompile(`iface.transport_name = (.*)\n`)
	ifaceRe              = regexp.MustCompile(`.+/iface-([^/]+)/.+`)
)

func updateISCSIDiscoverydb(b iscsiDiskMounter, tp string) error {
	if !b.chap_discovery {
		return nil
	}
	out, err := b.exec.Run("iscsiadm", "-m", "discoverydb", "-t", "sendtargets", "-p", tp, "-I", b.Iface, "-o", "update", "-n", "discovery.sendtargets.auth.authmethod", "-v", "CHAP")
	if err != nil {
		return fmt.Errorf("iscsi: failed to update discoverydb with CHAP, output: %v", string(out))
	}

	for _, k := range chap_st {
		v := b.secret[k]
		if len(v) > 0 {
			out, err := b.exec.Run("iscsiadm", "-m", "discoverydb", "-t", "sendtargets", "-p", tp, "-I", b.Iface, "-o", "update", "-n", k, "-v", v)
			if err != nil {
				return fmt.Errorf("iscsi: failed to update discoverydb key %q with value %q error: %v", k, v, string(out))
			}
		}
	}
	return nil
}

func updateISCSINode(b iscsiDiskMounter, tp string) error {
	if !b.chap_session {
		return nil
	}

	out, err := b.exec.Run("iscsiadm", "-m", "node", "-p", tp, "-T", b.Iqn, "-I", b.Iface, "-o", "update", "-n", "node.session.auth.authmethod", "-v", "CHAP")
	if err != nil {
		return fmt.Errorf("iscsi: failed to update node with CHAP, output: %v", string(out))
	}

	for _, k := range chap_sess {
		v := b.secret[k]
		if len(v) > 0 {
			out, err := b.exec.Run("iscsiadm", "-m", "node", "-p", tp, "-T", b.Iqn, "-I", b.Iface, "-o", "update", "-n", k, "-v", v)
			if err != nil {
				return fmt.Errorf("iscsi: failed to update node session key %q with value %q error: %v", k, v, string(out))
			}
		}
	}
	return nil
}

// stat a path, if not exists, retry maxRetries times
// when iscsi transports other than default are used,  use glob instead as pci id of device is unknown
type StatFunc func(string) (os.FileInfo, error)
type GlobFunc func(string) ([]string, error)

func waitForPathToExist(devicePath *string, maxRetries int, deviceTransport string) bool {
	// This makes unit testing a lot easier
	return waitForPathToExistInternal(devicePath, maxRetries, deviceTransport, os.Stat, filepath.Glob)
}

func waitForPathToExistInternal(devicePath *string, maxRetries int, deviceTransport string, osStat StatFunc, filepathGlob GlobFunc) bool {
	if devicePath == nil {
		return false
	}

	for i := 0; i < maxRetries; i++ {
		var err error
		if deviceTransport == "tcp" {
			_, err = osStat(*devicePath)
		} else {
			fpath, _ := filepathGlob(*devicePath)
			if fpath == nil {
				err = os.ErrNotExist
			} else {
				// There might be a case that fpath contains multiple device paths if
				// multiple PCI devices connect to same iscsi target. We handle this
				// case at subsequent logic. Pick up only first path here.
				*devicePath = fpath[0]
			}
		}
		if err == nil {
			return true
		}
		if !os.IsNotExist(err) {
			return false
		}
		if i == maxRetries-1 {
			break
		}
		time.Sleep(time.Second)
	}
	return false
}

// getDevicePrefixRefCount: given a prefix of device path, find its reference count from /proc/mounts
// returns the reference count to the device and error code
// for services like iscsi construct multiple device paths with the same prefix pattern.
// this function aggregates all references to a service based on the prefix pattern
// More specifically, this prefix semantics is to aggregate disk paths that belong to the same iSCSI target/iqn pair.
// an iSCSI target could expose multiple LUNs through the same IQN, and Linux iSCSI initiator creates disk paths that start the same prefix but end with different LUN number
// When we decide whether it is time to logout a target, we have to see if none of the LUNs are used any more.
// That's where the prefix based ref count kicks in. If we only count the disks using exact match, we could log other disks out.
func getDevicePrefixRefCount(mounter mount.Interface, deviceNamePrefix string) (int, error) {
	mps, err := mounter.List()
	if err != nil {
		return -1, err
	}

	// Find the number of references to the device.
	refCount := 0
	for i := range mps {
		if strings.HasPrefix(mps[i].Path, deviceNamePrefix) {
			refCount++
		}
	}
	return refCount, nil
}

// make a directory like /var/lib/kubelet/plugins/kubernetes.io/iscsi/iface_name/portal-some_iqn-lun-lun_id
func makePDNameInternal(host volume.VolumeHost, portal string, iqn string, lun string, iface string) string {
	return path.Join(host.GetPluginDir(iscsiPluginName), "iface-"+iface, portal+"-"+iqn+"-lun-"+lun)
}

// make a directory like /var/lib/kubelet/plugins/kubernetes.io/iscsi/volumeDevices/iface_name/portal-some_iqn-lun-lun_id
func makeVDPDNameInternal(host volume.VolumeHost, portal string, iqn string, lun string, iface string) string {
	return path.Join(host.GetVolumeDevicePluginDir(iscsiPluginName), "iface-"+iface, portal+"-"+iqn+"-lun-"+lun)
}

type ISCSIUtil struct{}

// MakeGlobalPDName returns path of global plugin dir
func (util *ISCSIUtil) MakeGlobalPDName(iscsi iscsiDisk) string {
	return makePDNameInternal(iscsi.plugin.host, iscsi.Portals[0], iscsi.Iqn, iscsi.Lun, iscsi.Iface)
}

// MakeGlobalVDPDName returns path of global volume device plugin dir
func (util *ISCSIUtil) MakeGlobalVDPDName(iscsi iscsiDisk) string {
	return makeVDPDNameInternal(iscsi.plugin.host, iscsi.Portals[0], iscsi.Iqn, iscsi.Lun, iscsi.Iface)
}

func (util *ISCSIUtil) persistISCSI(conf iscsiDisk, mnt string) error {
	file := path.Join(mnt, "iscsi.json")
	fp, err := os.Create(file)
	if err != nil {
		return fmt.Errorf("iscsi: create %s err %s", file, err)
	}
	defer fp.Close()
	encoder := json.NewEncoder(fp)
	if err = encoder.Encode(conf); err != nil {
		return fmt.Errorf("iscsi: encode err: %v.", err)
	}
	return nil
}

func (util *ISCSIUtil) loadISCSI(conf *iscsiDisk, mnt string) error {
	file := path.Join(mnt, "iscsi.json")
	fp, err := os.Open(file)
	if err != nil {
		return fmt.Errorf("iscsi: open %s err %s", file, err)
	}
	defer fp.Close()
	decoder := json.NewDecoder(fp)
	if err = decoder.Decode(conf); err != nil {
		return fmt.Errorf("iscsi: decode err: %v.", err)
	}
	return nil
}

// scanOneLun scans a single LUN on one SCSI bus
// Use this to avoid scanning the whole SCSI bus for all of the LUNs, which
// would result in the kernel on this node discovering LUNs that it shouldn't
// know about. Extraneous LUNs cause problems because they may get deleted
// without us getting notified, since we were never supposed to know about
// them. When LUNs are deleted without proper cleanup in the kernel, I/O errors
// and timeouts result, which can noticeably degrade performance of future
// operations.
func scanOneLun(hostNumber int, lunNumber int) error {
	filename := fmt.Sprintf("/sys/class/scsi_host/host%d/scan", hostNumber)
	fd, err := os.OpenFile(filename, os.O_WRONLY, 0)
	if err != nil {
		return err
	}
	defer fd.Close()

	// Channel/Target are always 0 for iSCSI
	scanCmd := fmt.Sprintf("0 0 %d", lunNumber)
	if written, err := fd.WriteString(scanCmd); err != nil {
		return err
	} else if 0 == written {
		return fmt.Errorf("No data written to file: %s", filename)
	}

<<<<<<< HEAD
	glog.V(3).Infof("Scanned SCSI host %d LUN %d", hostNumber, lunNumber)
=======
	klog.V(3).Infof("Scanned SCSI host %d LUN %d", hostNumber, lunNumber)
>>>>>>> d54edf18
	return nil
}

func waitForMultiPathToExist(devicePaths []string, maxRetries int, deviceUtil volumeutil.DeviceUtil) string {
	if 0 == len(devicePaths) {
		return ""
	}

	for i := 0; i < maxRetries; i++ {
		for _, path := range devicePaths {
			// There shouldnt be any empty device paths. However adding this check
			// for safer side to avoid the possibility of an empty entry.
			if path == "" {
				continue
			}
			// check if the dev is using mpio and if so mount it via the dm-XX device
			if mappedDevicePath := deviceUtil.FindMultipathDeviceForDevice(path); mappedDevicePath != "" {
				return mappedDevicePath
			}
		}
		if i == maxRetries-1 {
			break
		}
		time.Sleep(time.Second)
	}
	return ""
}

// AttachDisk returns devicePath of volume if attach succeeded otherwise returns error
func (util *ISCSIUtil) AttachDisk(b iscsiDiskMounter) (string, error) {
	var devicePath string
	devicePaths := map[string]string{}
	var iscsiTransport string
	var lastErr error

	out, err := b.exec.Run("iscsiadm", "-m", "iface", "-I", b.Iface, "-o", "show")
	if err != nil {
		klog.Errorf("iscsi: could not read iface %s error: %s", b.Iface, string(out))
		return "", err
	}

	iscsiTransport = extractTransportname(string(out))

	bkpPortal := b.Portals

	// create new iface and copy parameters from pre-configured iface to the created iface
	if b.InitiatorName != "" {
		// new iface name is <target portal>:<volume name>
		newIface := bkpPortal[0] + ":" + b.VolName
		err = cloneIface(b, newIface)
		if err != nil {
			klog.Errorf("iscsi: failed to clone iface: %s error: %v", b.Iface, err)
			return "", err
		}
		// update iface name
		b.Iface = newIface
	}

	// Lock the target while we login to avoid races between 2 volumes that share the same
	// target both logging in or one logging out while another logs in.
	b.plugin.targetLocks.LockKey(b.Iqn)
	defer b.plugin.targetLocks.UnlockKey(b.Iqn)
<<<<<<< HEAD

	// Build a map of SCSI hosts for each target portal. We will need this to
	// issue the bus rescans.
	portalHostMap, err := b.deviceUtil.GetISCSIPortalHostMapForTarget(b.Iqn)
	if err != nil {
		return "", err
	}
	glog.V(4).Infof("AttachDisk portal->host map for %s is %v", b.Iqn, portalHostMap)

	for _, tp := range bkpPortal {
		hostNumber, loggedIn := portalHostMap[tp]
		if !loggedIn {
			glog.V(4).Infof("Could not get SCSI host number for portal %s, will attempt login", tp)

			// build discoverydb and discover iscsi target
			b.exec.Run("iscsiadm", "-m", "discoverydb", "-t", "sendtargets", "-p", tp, "-I", b.Iface, "-o", "new")
			// update discoverydb with CHAP secret
			err = updateISCSIDiscoverydb(b, tp)
			if err != nil {
				lastErr = fmt.Errorf("iscsi: failed to update discoverydb to portal %s error: %v", tp, err)
				continue
			}
			out, err = b.exec.Run("iscsiadm", "-m", "discoverydb", "-t", "sendtargets", "-p", tp, "-I", b.Iface, "--discover")
			if err != nil {
				// delete discoverydb record
				b.exec.Run("iscsiadm", "-m", "discoverydb", "-t", "sendtargets", "-p", tp, "-I", b.Iface, "-o", "delete")
				lastErr = fmt.Errorf("iscsi: failed to sendtargets to portal %s output: %s, err %v", tp, string(out), err)
				continue
			}
			err = updateISCSINode(b, tp)
			if err != nil {
				// failure to update node db is rare. But deleting record will likely impact those who already start using it.
				lastErr = fmt.Errorf("iscsi: failed to update iscsi node to portal %s error: %v", tp, err)
				continue
			}
			// login to iscsi target
			out, err = b.exec.Run("iscsiadm", "-m", "node", "-p", tp, "-T", b.Iqn, "-I", b.Iface, "--login")
			if err != nil {
				// delete the node record from database
				b.exec.Run("iscsiadm", "-m", "node", "-p", tp, "-I", b.Iface, "-T", b.Iqn, "-o", "delete")
				lastErr = fmt.Errorf("iscsi: failed to attach disk: Error: %s (%v)", string(out), err)
				continue
			}
			// in case of node failure/restart, explicitly set to manual login so it doesn't hang on boot
			out, err = b.exec.Run("iscsiadm", "-m", "node", "-p", tp, "-T", b.Iqn, "-o", "update", "-n", "node.startup", "-v", "manual")
			if err != nil {
				// don't fail if we can't set startup mode, but log warning so there is a clue
				glog.Warningf("Warning: Failed to set iSCSI login mode to manual. Error: %v", err)
			}

			// Rebuild the host map after logging in
			portalHostMap, err := b.deviceUtil.GetISCSIPortalHostMapForTarget(b.Iqn)
			if err != nil {
				return "", err
			}
			glog.V(6).Infof("AttachDisk portal->host map for %s is %v", b.Iqn, portalHostMap)

			hostNumber, loggedIn = portalHostMap[tp]
			if !loggedIn {
				glog.Warningf("Could not get SCSI host number for portal %s after logging in", tp)
				continue
			}
		}

		glog.V(5).Infof("AttachDisk: scanning SCSI host %d LUN %s", hostNumber, b.Lun)
		lunNumber, err := strconv.Atoi(b.Lun)
		if err != nil {
			return "", fmt.Errorf("AttachDisk: lun is not a number: %s\nError: %v", b.Lun, err)
		}

		// Scan the iSCSI bus for the LUN
		err = scanOneLun(hostNumber, lunNumber)
		if err != nil {
			return "", err
		}
=======
>>>>>>> d54edf18

	// Build a map of SCSI hosts for each target portal. We will need this to
	// issue the bus rescans.
	portalHostMap, err := b.deviceUtil.GetISCSIPortalHostMapForTarget(b.Iqn)
	if err != nil {
		return "", err
	}
	klog.V(4).Infof("AttachDisk portal->host map for %s is %v", b.Iqn, portalHostMap)

<<<<<<< HEAD
		if exist := waitForPathToExist(&devicePath, 10, iscsiTransport); !exist {
			glog.Errorf("Could not attach disk: Timeout after 10s")
			// update last error
			lastErr = fmt.Errorf("Could not attach disk: Timeout after 10s")
			continue
		} else {
			devicePaths = append(devicePaths, devicePath)
=======
	for i := 1; i <= maxAttachAttempts; i++ {
		for _, tp := range bkpPortal {
			if _, found := devicePaths[tp]; found {
				klog.V(4).Infof("Device for portal %q already known", tp)
				continue
			}

			hostNumber, loggedIn := portalHostMap[tp]
			if !loggedIn {
				klog.V(4).Infof("Could not get SCSI host number for portal %s, will attempt login", tp)

				// build discoverydb and discover iscsi target
				b.exec.Run("iscsiadm", "-m", "discoverydb", "-t", "sendtargets", "-p", tp, "-I", b.Iface, "-o", "new")

				// update discoverydb with CHAP secret
				err = updateISCSIDiscoverydb(b, tp)
				if err != nil {
					lastErr = fmt.Errorf("iscsi: failed to update discoverydb to portal %s error: %v", tp, err)
					continue
				}

				out, err = b.exec.Run("iscsiadm", "-m", "discoverydb", "-t", "sendtargets", "-p", tp, "-I", b.Iface, "--discover")
				if err != nil {
					// delete discoverydb record
					b.exec.Run("iscsiadm", "-m", "discoverydb", "-t", "sendtargets", "-p", tp, "-I", b.Iface, "-o", "delete")
					lastErr = fmt.Errorf("iscsi: failed to sendtargets to portal %s output: %s, err %v", tp, string(out), err)
					continue
				}

				err = updateISCSINode(b, tp)
				if err != nil {
					// failure to update node db is rare. But deleting record will likely impact those who already start using it.
					lastErr = fmt.Errorf("iscsi: failed to update iscsi node to portal %s error: %v", tp, err)
					continue
				}

				// login to iscsi target
				out, err = b.exec.Run("iscsiadm", "-m", "node", "-p", tp, "-T", b.Iqn, "-I", b.Iface, "--login")
				if err != nil {
					// delete the node record from database
					b.exec.Run("iscsiadm", "-m", "node", "-p", tp, "-I", b.Iface, "-T", b.Iqn, "-o", "delete")
					lastErr = fmt.Errorf("iscsi: failed to attach disk: Error: %s (%v)", string(out), err)
					continue
				}

				// in case of node failure/restart, explicitly set to manual login so it doesn't hang on boot
				out, err = b.exec.Run("iscsiadm", "-m", "node", "-p", tp, "-T", b.Iqn, "-o", "update", "-n", "node.startup", "-v", "manual")
				if err != nil {
					// don't fail if we can't set startup mode, but log warning so there is a clue
					klog.Warningf("Warning: Failed to set iSCSI login mode to manual. Error: %v", err)
				}

				// Rebuild the host map after logging in
				portalHostMap, err := b.deviceUtil.GetISCSIPortalHostMapForTarget(b.Iqn)
				if err != nil {
					return "", err
				}
				klog.V(6).Infof("AttachDisk portal->host map for %s is %v", b.Iqn, portalHostMap)

				hostNumber, loggedIn = portalHostMap[tp]
				if !loggedIn {
					klog.Warningf("Could not get SCSI host number for portal %s after logging in", tp)
					continue
				}
			}

			klog.V(5).Infof("AttachDisk: scanning SCSI host %d LUN %s", hostNumber, b.Lun)
			lunNumber, err := strconv.Atoi(b.Lun)
			if err != nil {
				return "", fmt.Errorf("AttachDisk: lun is not a number: %s\nError: %v", b.Lun, err)
			}

			// Scan the iSCSI bus for the LUN
			err = scanOneLun(hostNumber, lunNumber)
			if err != nil {
				return "", err
			}

			if iscsiTransport == "" {
				klog.Errorf("iscsi: could not find transport name in iface %s", b.Iface)
				return "", fmt.Errorf("Could not parse iface file for %s", b.Iface)
			}
			if iscsiTransport == "tcp" {
				devicePath = strings.Join([]string{"/dev/disk/by-path/ip", tp, "iscsi", b.Iqn, "lun", b.Lun}, "-")
			} else {
				devicePath = strings.Join([]string{"/dev/disk/by-path/pci", "*", "ip", tp, "iscsi", b.Iqn, "lun", b.Lun}, "-")
			}

			if exist := waitForPathToExist(&devicePath, multipathDeviceTimeout, iscsiTransport); !exist {
				klog.Errorf("Could not attach disk: Timeout after 10s")
				// update last error
				lastErr = fmt.Errorf("Could not attach disk: Timeout after 10s")
				continue
			} else {
				devicePaths[tp] = devicePath
			}
		}
		klog.V(4).Infof("iscsi: tried all devices for %q %d times, %d paths found", b.Iqn, i, len(devicePaths))
		if len(devicePaths) == 0 {
			// No path attached, report error and stop trying. kubelet will try again in a short while
			// delete cloned iface
			b.exec.Run("iscsiadm", "-m", "iface", "-I", b.Iface, "-o", "delete")
			klog.Errorf("iscsi: failed to get any path for iscsi disk, last err seen:\n%v", lastErr)
			return "", fmt.Errorf("failed to get any path for iscsi disk, last err seen:\n%v", lastErr)
		}
		if len(devicePaths) == len(bkpPortal) {
			// We have all paths
			klog.V(4).Infof("iscsi: all devices for %q found", b.Iqn)
			break
		}
		if len(devicePaths) >= minMultipathCount && i >= minAttachAttempts {
			// We have at least two paths for multipath and we tried the other paths long enough
			klog.V(4).Infof("%d devices found for %q", len(devicePaths), b.Iqn)
			break
>>>>>>> d54edf18
		}
	}

	if lastErr != nil {
		klog.Errorf("iscsi: last error occurred during iscsi init:\n%v", lastErr)
	}

<<<<<<< HEAD
	// Try to find a multipath device for the volume
	if 1 < len(bkpPortal) {
		// If the PV has 2 or more portals, wait up to 10 seconds for the multipath
		// device to appear
		devicePath = waitForMultiPathToExist(devicePaths, 10, b.deviceUtil)
=======
	devicePathList := []string{}
	for _, path := range devicePaths {
		devicePathList = append(devicePathList, path)
	}
	// Try to find a multipath device for the volume
	if len(bkpPortal) > 1 {
		// Multipath volume was requested. Wait up to 10 seconds for the multipath device to appear.
		devicePath = waitForMultiPathToExist(devicePathList, 10, b.deviceUtil)
>>>>>>> d54edf18
	} else {
		// For PVs with 1 portal, just try one time to find the multipath device. This
		// avoids a long pause when the multipath device will never get created, and
		// matches legacy behavior.
<<<<<<< HEAD
		devicePath = waitForMultiPathToExist(devicePaths, 1, b.deviceUtil)
=======
		devicePath = waitForMultiPathToExist(devicePathList, 1, b.deviceUtil)
>>>>>>> d54edf18
	}

	// When no multipath device is found, just use the first (and presumably only) device
	if devicePath == "" {
<<<<<<< HEAD
		devicePath = devicePaths[0]
	}

	glog.V(5).Infof("iscsi: AttachDisk devicePath: %s", devicePath)
=======
		devicePath = devicePathList[0]
	}

	klog.V(5).Infof("iscsi: AttachDisk devicePath: %s", devicePath)
>>>>>>> d54edf18
	// run global mount path related operations based on volumeMode
	return globalPDPathOperation(b)(b, devicePath, util)
}

// globalPDPathOperation returns global mount path related operations based on volumeMode.
// If the volumeMode is 'Filesystem' or not defined, plugin needs to create a dir, persist
// iscsi configurations, and then format/mount the volume.
// If the volumeMode is 'Block', plugin creates a dir and persists iscsi configurations.
// Since volume type is block, plugin doesn't need to format/mount the volume.
func globalPDPathOperation(b iscsiDiskMounter) func(iscsiDiskMounter, string, *ISCSIUtil) (string, error) {
	// TODO: remove feature gate check after no longer needed
	if utilfeature.DefaultFeatureGate.Enabled(features.BlockVolume) {
		klog.V(5).Infof("iscsi: AttachDisk volumeMode: %s", b.volumeMode)
		if b.volumeMode == v1.PersistentVolumeBlock {
			// If the volumeMode is 'Block', plugin don't need to format the volume.
			return func(b iscsiDiskMounter, devicePath string, util *ISCSIUtil) (string, error) {
				globalPDPath := b.manager.MakeGlobalVDPDName(*b.iscsiDisk)
				// Create dir like /var/lib/kubelet/plugins/kubernetes.io/iscsi/volumeDevices/{ifaceName}/{portal-some_iqn-lun-lun_id}
				if err := os.MkdirAll(globalPDPath, 0750); err != nil {
					klog.Errorf("iscsi: failed to mkdir %s, error", globalPDPath)
					return "", err
				}
				// Persist iscsi disk config to json file for DetachDisk path
				util.persistISCSI(*(b.iscsiDisk), globalPDPath)

				return devicePath, nil
			}
		}
	}
	// If the volumeMode is 'Filesystem', plugin needs to format the volume
	// and mount it to globalPDPath.
	return func(b iscsiDiskMounter, devicePath string, util *ISCSIUtil) (string, error) {
		globalPDPath := b.manager.MakeGlobalPDName(*b.iscsiDisk)
		notMnt, err := b.mounter.IsLikelyNotMountPoint(globalPDPath)
		if err != nil && !os.IsNotExist(err) {
			return "", fmt.Errorf("Heuristic determination of mount point failed:%v", err)
		}
		// Return confirmed devicePath to caller
		if !notMnt {
			klog.Infof("iscsi: %s already mounted", globalPDPath)
			return devicePath, nil
		}
		// Create dir like /var/lib/kubelet/plugins/kubernetes.io/iscsi/{ifaceName}/{portal-some_iqn-lun-lun_id}
		if err := os.MkdirAll(globalPDPath, 0750); err != nil {
			klog.Errorf("iscsi: failed to mkdir %s, error", globalPDPath)
			return "", err
		}
		// Persist iscsi disk config to json file for DetachDisk path
		util.persistISCSI(*(b.iscsiDisk), globalPDPath)

		err = b.mounter.FormatAndMount(devicePath, globalPDPath, b.fsType, nil)
		if err != nil {
			klog.Errorf("iscsi: failed to mount iscsi volume %s [%s] to %s, error %v", devicePath, b.fsType, globalPDPath, err)
		}

		return devicePath, nil
	}
}

// Delete 1 block device of the form "sd*"
func deleteDevice(deviceName string) error {
	filename := fmt.Sprintf("/sys/block/%s/device/delete", deviceName)
	fd, err := os.OpenFile(filename, os.O_WRONLY, 0)
	if err != nil {
		// The file was not present, so just return without error
		return nil
	}
	defer fd.Close()

	if written, err := fd.WriteString("1"); err != nil {
		return err
	} else if 0 == written {
		return fmt.Errorf("No data written to file: %s", filename)
	}
<<<<<<< HEAD
	glog.V(4).Infof("Deleted block device: %s", deviceName)
=======
	klog.V(4).Infof("Deleted block device: %s", deviceName)
>>>>>>> d54edf18
	return nil
}

// deleteDevices tries to remove all the block devices and multipath map devices
// associated with a given iscsi device
func deleteDevices(c iscsiDiskUnmounter) error {
	lunNumber, err := strconv.Atoi(c.iscsiDisk.Lun)
	if err != nil {
<<<<<<< HEAD
		glog.Errorf("iscsi delete devices: lun is not a number: %s\nError: %v", c.iscsiDisk.Lun, err)
=======
		klog.Errorf("iscsi delete devices: lun is not a number: %s\nError: %v", c.iscsiDisk.Lun, err)
>>>>>>> d54edf18
		return err
	}
	// Enumerate the devices so we can delete them
	deviceNames, err := c.deviceUtil.FindDevicesForISCSILun(c.iscsiDisk.Iqn, lunNumber)
	if err != nil {
<<<<<<< HEAD
		glog.Errorf("iscsi delete devices: could not get devices associated with LUN %d on target %s\nError: %v",
=======
		klog.Errorf("iscsi delete devices: could not get devices associated with LUN %d on target %s\nError: %v",
>>>>>>> d54edf18
			lunNumber, c.iscsiDisk.Iqn, err)
		return err
	}
	// Find the multipath device path(s)
	mpathDevices := make(map[string]bool)
	for _, deviceName := range deviceNames {
		path := "/dev/" + deviceName
		// check if the dev is using mpio and if so mount it via the dm-XX device
		if mappedDevicePath := c.deviceUtil.FindMultipathDeviceForDevice(path); mappedDevicePath != "" {
			mpathDevices[mappedDevicePath] = true
		}
	}
	// Flush any multipath device maps
	for mpathDevice := range mpathDevices {
		_, err = c.exec.Run("multipath", "-f", mpathDevice)
		if err != nil {
<<<<<<< HEAD
			glog.Warningf("Warning: Failed to flush multipath device map: %s\nError: %v", mpathDevice, err)
			// Fall through -- keep deleting the block devices
		}
		glog.V(4).Infof("Flushed multipath device: %s", mpathDevice)
=======
			klog.Warningf("Warning: Failed to flush multipath device map: %s\nError: %v", mpathDevice, err)
			// Fall through -- keep deleting the block devices
		}
		klog.V(4).Infof("Flushed multipath device: %s", mpathDevice)
>>>>>>> d54edf18
	}
	for _, deviceName := range deviceNames {
		err = deleteDevice(deviceName)
		if err != nil {
<<<<<<< HEAD
			glog.Warningf("Warning: Failed to delete block device: %s\nError: %v", deviceName, err)
=======
			klog.Warningf("Warning: Failed to delete block device: %s\nError: %v", deviceName, err)
>>>>>>> d54edf18
			// Fall through -- keep deleting other block devices
		}
	}
	return nil
}

// DetachDisk unmounts and detaches a volume from node
func (util *ISCSIUtil) DetachDisk(c iscsiDiskUnmounter, mntPath string) error {
	if pathExists, pathErr := volumeutil.PathExists(mntPath); pathErr != nil {
		return fmt.Errorf("Error checking if path exists: %v", pathErr)
	} else if !pathExists {
		klog.Warningf("Warning: Unmount skipped because path does not exist: %v", mntPath)
		return nil
	}

	notMnt, err := c.mounter.IsLikelyNotMountPoint(mntPath)
	if err != nil {
		return err
	}
	if !notMnt {
		if err := c.mounter.Unmount(mntPath); err != nil {
			klog.Errorf("iscsi detach disk: failed to unmount: %s\nError: %v", mntPath, err)
			return err
		}
	}

	// if device is no longer used, see if need to logout the target
	device, prefix, err := extractDeviceAndPrefix(mntPath)
	if err != nil {
		return err
	}

	var bkpPortal []string
	var volName, iqn, iface, initiatorName string
	found := true

	// load iscsi disk config from json file
	if err := util.loadISCSI(c.iscsiDisk, mntPath); err == nil {
		bkpPortal, iqn, iface, volName = c.iscsiDisk.Portals, c.iscsiDisk.Iqn, c.iscsiDisk.Iface, c.iscsiDisk.VolName
		initiatorName = c.iscsiDisk.InitiatorName
	} else {
		// If the iscsi disk config is not found, fall back to the original behavior.
		// This portal/iqn/iface is no longer referenced, log out.
		// Extract the portal and iqn from device path.
		bkpPortal = make([]string, 1)
		bkpPortal[0], iqn, err = extractPortalAndIqn(device)
		if err != nil {
			return err
		}
		// Extract the iface from the mountPath and use it to log out. If the iface
		// is not found, maintain the previous behavior to facilitate kubelet upgrade.
		// Logout may fail as no session may exist for the portal/IQN on the specified interface.
		iface, found = extractIface(mntPath)
	}

	// Delete all the scsi devices and any multipath devices after unmounting
	if err = deleteDevices(c); err != nil {
<<<<<<< HEAD
		glog.Warningf("iscsi detach disk: failed to delete devices\nError: %v", err)
=======
		klog.Warningf("iscsi detach disk: failed to delete devices\nError: %v", err)
>>>>>>> d54edf18
		// Fall through -- even if deleting fails, a logout may fix problems
	}

	// Lock the target while we determine if we can safely log out or not
	c.plugin.targetLocks.LockKey(iqn)
	defer c.plugin.targetLocks.UnlockKey(iqn)

	// if device is no longer used, see if need to logout the target
	refCount, err := getDevicePrefixRefCount(c.mounter, prefix)
	if err != nil || refCount != 0 {
		return nil
	}

	portals := removeDuplicate(bkpPortal)
	if len(portals) == 0 {
		return fmt.Errorf("iscsi detach disk: failed to detach iscsi disk. Couldn't get connected portals from configurations")
	}

	err = util.detachISCSIDisk(c.exec, portals, iqn, iface, volName, initiatorName, found)
	if err != nil {
		return fmt.Errorf("failed to finish detachISCSIDisk, err: %v", err)
	}
	return nil
}

// DetachBlockISCSIDisk removes loopback device for a volume and detaches a volume from node
func (util *ISCSIUtil) DetachBlockISCSIDisk(c iscsiDiskUnmapper, mapPath string) error {
	if pathExists, pathErr := volumeutil.PathExists(mapPath); pathErr != nil {
		return fmt.Errorf("Error checking if path exists: %v", pathErr)
	} else if !pathExists {
		klog.Warningf("Warning: Unmap skipped because path does not exist: %v", mapPath)
		return nil
	}
	// If we arrive here, device is no longer used, see if need to logout the target
	// device: 192.168.0.10:3260-iqn.2017-05.com.example:test-lun-0
	device, _, err := extractDeviceAndPrefix(mapPath)
	if err != nil {
		return err
	}
	var bkpPortal []string
	var volName, iqn, lun, iface, initiatorName string
	found := true
	// load iscsi disk config from json file
	if err := util.loadISCSI(c.iscsiDisk, mapPath); err == nil {
		bkpPortal, iqn, lun, iface, volName = c.iscsiDisk.Portals, c.iscsiDisk.Iqn, c.iscsiDisk.Lun, c.iscsiDisk.Iface, c.iscsiDisk.VolName
		initiatorName = c.iscsiDisk.InitiatorName
	} else {
		// If the iscsi disk config is not found, fall back to the original behavior.
		// This portal/iqn/iface is no longer referenced, log out.
		// Extract the portal and iqn from device path.
		bkpPortal = make([]string, 1)
		bkpPortal[0], iqn, err = extractPortalAndIqn(device)
		if err != nil {
			return err
		}
		arr := strings.Split(device, "-lun-")
		if len(arr) < 2 {
			return fmt.Errorf("failed to retrieve lun from mapPath: %v", mapPath)
		}
		lun = arr[1]
		// Extract the iface from the mountPath and use it to log out. If the iface
		// is not found, maintain the previous behavior to facilitate kubelet upgrade.
		// Logout may fail as no session may exist for the portal/IQN on the specified interface.
		iface, found = extractIface(mapPath)
	}
	portals := removeDuplicate(bkpPortal)
	if len(portals) == 0 {
		return fmt.Errorf("iscsi detach disk: failed to detach iscsi disk. Couldn't get connected portals from configurations")
	}

	devicePath := getDevByPath(portals[0], iqn, lun)
	klog.V(5).Infof("iscsi: devicePath: %s", devicePath)
	if _, err = os.Stat(devicePath); err != nil {
		return fmt.Errorf("failed to validate devicePath: %s", devicePath)
	}
	// check if the dev is using mpio and if so mount it via the dm-XX device
	if mappedDevicePath := c.deviceUtil.FindMultipathDeviceForDevice(devicePath); mappedDevicePath != "" {
		devicePath = mappedDevicePath
	}
	// Detach a volume from kubelet node
	err = util.detachISCSIDisk(c.exec, portals, iqn, iface, volName, initiatorName, found)
	if err != nil {
		return fmt.Errorf("failed to finish detachISCSIDisk, err: %v", err)
	}
	return nil
}

func (util *ISCSIUtil) detachISCSIDisk(exec mount.Exec, portals []string, iqn, iface, volName, initiatorName string, found bool) error {
	for _, portal := range portals {
		logoutArgs := []string{"-m", "node", "-p", portal, "-T", iqn, "--logout"}
		deleteArgs := []string{"-m", "node", "-p", portal, "-T", iqn, "-o", "delete"}
		if found {
			logoutArgs = append(logoutArgs, []string{"-I", iface}...)
			deleteArgs = append(deleteArgs, []string{"-I", iface}...)
		}
		klog.Infof("iscsi: log out target %s iqn %s iface %s", portal, iqn, iface)
		out, err := exec.Run("iscsiadm", logoutArgs...)
		if err != nil {
			klog.Errorf("iscsi: failed to detach disk Error: %s", string(out))
		}
		// Delete the node record
		klog.Infof("iscsi: delete node record target %s iqn %s", portal, iqn)
		out, err = exec.Run("iscsiadm", deleteArgs...)
		if err != nil {
			klog.Errorf("iscsi: failed to delete node record Error: %s", string(out))
		}
	}
	// Delete the iface after all sessions have logged out
	// If the iface is not created via iscsi plugin, skip to delete
	if initiatorName != "" && found && iface == (portals[0]+":"+volName) {
		deleteArgs := []string{"-m", "iface", "-I", iface, "-o", "delete"}
		out, err := exec.Run("iscsiadm", deleteArgs...)
		if err != nil {
			klog.Errorf("iscsi: failed to delete iface Error: %s", string(out))
		}
	}

	return nil
}

func getDevByPath(portal, iqn, lun string) string {
	return "/dev/disk/by-path/ip-" + portal + "-iscsi-" + iqn + "-lun-" + lun
}

func extractTransportname(ifaceOutput string) (iscsiTransport string) {
	rexOutput := ifaceTransportNameRe.FindStringSubmatch(ifaceOutput)
	if rexOutput == nil {
		return ""
	}
	iscsiTransport = rexOutput[1]

	// While iface.transport_name is a required parameter, handle it being unspecified anyways
	if iscsiTransport == "<empty>" {
		iscsiTransport = "tcp"
	}
	return iscsiTransport
}

func extractDeviceAndPrefix(mntPath string) (string, string, error) {
	ind := strings.LastIndex(mntPath, "/")
	if ind < 0 {
		return "", "", fmt.Errorf("iscsi detach disk: malformatted mnt path: %s", mntPath)
	}
	device := mntPath[(ind + 1):]
	// strip -lun- from mount path
	ind = strings.LastIndex(mntPath, "-lun-")
	if ind < 0 {
		return "", "", fmt.Errorf("iscsi detach disk: malformatted mnt path: %s", mntPath)
	}
	prefix := mntPath[:ind]
	return device, prefix, nil
}

func extractIface(mntPath string) (string, bool) {
	reOutput := ifaceRe.FindStringSubmatch(mntPath)
	if reOutput != nil {
		return reOutput[1], true
	}

	return "", false
}

func extractPortalAndIqn(device string) (string, string, error) {
	ind1 := strings.Index(device, "-")
	if ind1 < 0 {
		return "", "", fmt.Errorf("iscsi detach disk: no portal in %s", device)
	}
	portal := device[0:ind1]
	ind2 := strings.Index(device, "iqn.")
	if ind2 < 0 {
		ind2 = strings.Index(device, "eui.")
	}
	if ind2 < 0 {
		return "", "", fmt.Errorf("iscsi detach disk: no iqn in %s", device)
	}
	ind := strings.LastIndex(device, "-lun-")
	iqn := device[ind2:ind]
	return portal, iqn, nil
}

// Remove duplicates or string
func removeDuplicate(s []string) []string {
	m := map[string]bool{}
	for _, v := range s {
		if v != "" && !m[v] {
			s[len(m)] = v
			m[v] = true
		}
	}
	s = s[:len(m)]
	return s
}

func parseIscsiadmShow(output string) (map[string]string, error) {
	params := make(map[string]string)
	slice := strings.Split(output, "\n")
	for _, line := range slice {
		if !strings.HasPrefix(line, "iface.") || strings.Contains(line, "<empty>") {
			continue
		}
		iface := strings.Fields(line)
		if len(iface) != 3 || iface[1] != "=" {
			return nil, fmt.Errorf("Error: invalid iface setting: %v", iface)
		}
		// iscsi_ifacename is immutable once the iface is created
		if iface[0] == "iface.iscsi_ifacename" {
			continue
		}
		params[iface[0]] = iface[2]
	}
	return params, nil
}

func cloneIface(b iscsiDiskMounter, newIface string) error {
	var lastErr error
	// get pre-configured iface records
	out, err := b.exec.Run("iscsiadm", "-m", "iface", "-I", b.Iface, "-o", "show")
	if err != nil {
		lastErr = fmt.Errorf("iscsi: failed to show iface records: %s (%v)", string(out), err)
		return lastErr
	}
	// parse obtained records
	params, err := parseIscsiadmShow(string(out))
	if err != nil {
		lastErr = fmt.Errorf("iscsi: failed to parse iface records: %s (%v)", string(out), err)
		return lastErr
	}
	// update initiatorname
	params["iface.initiatorname"] = b.InitiatorName
	// create new iface
	out, err = b.exec.Run("iscsiadm", "-m", "iface", "-I", newIface, "-o", "new")
	if err != nil {
		lastErr = fmt.Errorf("iscsi: failed to create new iface: %s (%v)", string(out), err)
		return lastErr
	}
	// update new iface records
	for key, val := range params {
		_, err = b.exec.Run("iscsiadm", "-m", "iface", "-I", newIface, "-o", "update", "-n", key, "-v", val)
		if err != nil {
			b.exec.Run("iscsiadm", "-m", "iface", "-I", newIface, "-o", "delete")
			lastErr = fmt.Errorf("iscsi: failed to update iface records: %s (%v). iface(%s) will be used", string(out), err, b.Iface)
			break
		}
	}
	return lastErr
}<|MERGE_RESOLUTION|>--- conflicted
+++ resolved
@@ -34,10 +34,6 @@
 	"k8s.io/kubernetes/pkg/util/mount"
 	"k8s.io/kubernetes/pkg/volume"
 	volumeutil "k8s.io/kubernetes/pkg/volume/util"
-<<<<<<< HEAD
-	"k8s.io/kubernetes/pkg/volume/util/volumepathhandler"
-	"strconv"
-=======
 )
 
 const (
@@ -55,7 +51,6 @@
 
 	// How many seconds to wait for a multipath device if at least two paths are available.
 	multipathDeviceTimeout = 10
->>>>>>> d54edf18
 )
 
 var (
@@ -258,11 +253,7 @@
 		return fmt.Errorf("No data written to file: %s", filename)
 	}
 
-<<<<<<< HEAD
-	glog.V(3).Infof("Scanned SCSI host %d LUN %d", hostNumber, lunNumber)
-=======
 	klog.V(3).Infof("Scanned SCSI host %d LUN %d", hostNumber, lunNumber)
->>>>>>> d54edf18
 	return nil
 }
 
@@ -325,7 +316,6 @@
 	// target both logging in or one logging out while another logs in.
 	b.plugin.targetLocks.LockKey(b.Iqn)
 	defer b.plugin.targetLocks.UnlockKey(b.Iqn)
-<<<<<<< HEAD
 
 	// Build a map of SCSI hosts for each target portal. We will need this to
 	// issue the bus rescans.
@@ -333,94 +323,8 @@
 	if err != nil {
 		return "", err
 	}
-	glog.V(4).Infof("AttachDisk portal->host map for %s is %v", b.Iqn, portalHostMap)
-
-	for _, tp := range bkpPortal {
-		hostNumber, loggedIn := portalHostMap[tp]
-		if !loggedIn {
-			glog.V(4).Infof("Could not get SCSI host number for portal %s, will attempt login", tp)
-
-			// build discoverydb and discover iscsi target
-			b.exec.Run("iscsiadm", "-m", "discoverydb", "-t", "sendtargets", "-p", tp, "-I", b.Iface, "-o", "new")
-			// update discoverydb with CHAP secret
-			err = updateISCSIDiscoverydb(b, tp)
-			if err != nil {
-				lastErr = fmt.Errorf("iscsi: failed to update discoverydb to portal %s error: %v", tp, err)
-				continue
-			}
-			out, err = b.exec.Run("iscsiadm", "-m", "discoverydb", "-t", "sendtargets", "-p", tp, "-I", b.Iface, "--discover")
-			if err != nil {
-				// delete discoverydb record
-				b.exec.Run("iscsiadm", "-m", "discoverydb", "-t", "sendtargets", "-p", tp, "-I", b.Iface, "-o", "delete")
-				lastErr = fmt.Errorf("iscsi: failed to sendtargets to portal %s output: %s, err %v", tp, string(out), err)
-				continue
-			}
-			err = updateISCSINode(b, tp)
-			if err != nil {
-				// failure to update node db is rare. But deleting record will likely impact those who already start using it.
-				lastErr = fmt.Errorf("iscsi: failed to update iscsi node to portal %s error: %v", tp, err)
-				continue
-			}
-			// login to iscsi target
-			out, err = b.exec.Run("iscsiadm", "-m", "node", "-p", tp, "-T", b.Iqn, "-I", b.Iface, "--login")
-			if err != nil {
-				// delete the node record from database
-				b.exec.Run("iscsiadm", "-m", "node", "-p", tp, "-I", b.Iface, "-T", b.Iqn, "-o", "delete")
-				lastErr = fmt.Errorf("iscsi: failed to attach disk: Error: %s (%v)", string(out), err)
-				continue
-			}
-			// in case of node failure/restart, explicitly set to manual login so it doesn't hang on boot
-			out, err = b.exec.Run("iscsiadm", "-m", "node", "-p", tp, "-T", b.Iqn, "-o", "update", "-n", "node.startup", "-v", "manual")
-			if err != nil {
-				// don't fail if we can't set startup mode, but log warning so there is a clue
-				glog.Warningf("Warning: Failed to set iSCSI login mode to manual. Error: %v", err)
-			}
-
-			// Rebuild the host map after logging in
-			portalHostMap, err := b.deviceUtil.GetISCSIPortalHostMapForTarget(b.Iqn)
-			if err != nil {
-				return "", err
-			}
-			glog.V(6).Infof("AttachDisk portal->host map for %s is %v", b.Iqn, portalHostMap)
-
-			hostNumber, loggedIn = portalHostMap[tp]
-			if !loggedIn {
-				glog.Warningf("Could not get SCSI host number for portal %s after logging in", tp)
-				continue
-			}
-		}
-
-		glog.V(5).Infof("AttachDisk: scanning SCSI host %d LUN %s", hostNumber, b.Lun)
-		lunNumber, err := strconv.Atoi(b.Lun)
-		if err != nil {
-			return "", fmt.Errorf("AttachDisk: lun is not a number: %s\nError: %v", b.Lun, err)
-		}
-
-		// Scan the iSCSI bus for the LUN
-		err = scanOneLun(hostNumber, lunNumber)
-		if err != nil {
-			return "", err
-		}
-=======
->>>>>>> d54edf18
-
-	// Build a map of SCSI hosts for each target portal. We will need this to
-	// issue the bus rescans.
-	portalHostMap, err := b.deviceUtil.GetISCSIPortalHostMapForTarget(b.Iqn)
-	if err != nil {
-		return "", err
-	}
 	klog.V(4).Infof("AttachDisk portal->host map for %s is %v", b.Iqn, portalHostMap)
 
-<<<<<<< HEAD
-		if exist := waitForPathToExist(&devicePath, 10, iscsiTransport); !exist {
-			glog.Errorf("Could not attach disk: Timeout after 10s")
-			// update last error
-			lastErr = fmt.Errorf("Could not attach disk: Timeout after 10s")
-			continue
-		} else {
-			devicePaths = append(devicePaths, devicePath)
-=======
 	for i := 1; i <= maxAttachAttempts; i++ {
 		for _, tp := range bkpPortal {
 			if _, found := devicePaths[tp]; found {
@@ -535,7 +439,6 @@
 			// We have at least two paths for multipath and we tried the other paths long enough
 			klog.V(4).Infof("%d devices found for %q", len(devicePaths), b.Iqn)
 			break
->>>>>>> d54edf18
 		}
 	}
 
@@ -543,13 +446,6 @@
 		klog.Errorf("iscsi: last error occurred during iscsi init:\n%v", lastErr)
 	}
 
-<<<<<<< HEAD
-	// Try to find a multipath device for the volume
-	if 1 < len(bkpPortal) {
-		// If the PV has 2 or more portals, wait up to 10 seconds for the multipath
-		// device to appear
-		devicePath = waitForMultiPathToExist(devicePaths, 10, b.deviceUtil)
-=======
 	devicePathList := []string{}
 	for _, path := range devicePaths {
 		devicePathList = append(devicePathList, path)
@@ -558,31 +454,19 @@
 	if len(bkpPortal) > 1 {
 		// Multipath volume was requested. Wait up to 10 seconds for the multipath device to appear.
 		devicePath = waitForMultiPathToExist(devicePathList, 10, b.deviceUtil)
->>>>>>> d54edf18
 	} else {
 		// For PVs with 1 portal, just try one time to find the multipath device. This
 		// avoids a long pause when the multipath device will never get created, and
 		// matches legacy behavior.
-<<<<<<< HEAD
-		devicePath = waitForMultiPathToExist(devicePaths, 1, b.deviceUtil)
-=======
 		devicePath = waitForMultiPathToExist(devicePathList, 1, b.deviceUtil)
->>>>>>> d54edf18
 	}
 
 	// When no multipath device is found, just use the first (and presumably only) device
 	if devicePath == "" {
-<<<<<<< HEAD
-		devicePath = devicePaths[0]
-	}
-
-	glog.V(5).Infof("iscsi: AttachDisk devicePath: %s", devicePath)
-=======
 		devicePath = devicePathList[0]
 	}
 
 	klog.V(5).Infof("iscsi: AttachDisk devicePath: %s", devicePath)
->>>>>>> d54edf18
 	// run global mount path related operations based on volumeMode
 	return globalPDPathOperation(b)(b, devicePath, util)
 }
@@ -657,11 +541,7 @@
 	} else if 0 == written {
 		return fmt.Errorf("No data written to file: %s", filename)
 	}
-<<<<<<< HEAD
-	glog.V(4).Infof("Deleted block device: %s", deviceName)
-=======
 	klog.V(4).Infof("Deleted block device: %s", deviceName)
->>>>>>> d54edf18
 	return nil
 }
 
@@ -670,21 +550,13 @@
 func deleteDevices(c iscsiDiskUnmounter) error {
 	lunNumber, err := strconv.Atoi(c.iscsiDisk.Lun)
 	if err != nil {
-<<<<<<< HEAD
-		glog.Errorf("iscsi delete devices: lun is not a number: %s\nError: %v", c.iscsiDisk.Lun, err)
-=======
 		klog.Errorf("iscsi delete devices: lun is not a number: %s\nError: %v", c.iscsiDisk.Lun, err)
->>>>>>> d54edf18
 		return err
 	}
 	// Enumerate the devices so we can delete them
 	deviceNames, err := c.deviceUtil.FindDevicesForISCSILun(c.iscsiDisk.Iqn, lunNumber)
 	if err != nil {
-<<<<<<< HEAD
-		glog.Errorf("iscsi delete devices: could not get devices associated with LUN %d on target %s\nError: %v",
-=======
 		klog.Errorf("iscsi delete devices: could not get devices associated with LUN %d on target %s\nError: %v",
->>>>>>> d54edf18
 			lunNumber, c.iscsiDisk.Iqn, err)
 		return err
 	}
@@ -701,26 +573,15 @@
 	for mpathDevice := range mpathDevices {
 		_, err = c.exec.Run("multipath", "-f", mpathDevice)
 		if err != nil {
-<<<<<<< HEAD
-			glog.Warningf("Warning: Failed to flush multipath device map: %s\nError: %v", mpathDevice, err)
-			// Fall through -- keep deleting the block devices
-		}
-		glog.V(4).Infof("Flushed multipath device: %s", mpathDevice)
-=======
 			klog.Warningf("Warning: Failed to flush multipath device map: %s\nError: %v", mpathDevice, err)
 			// Fall through -- keep deleting the block devices
 		}
 		klog.V(4).Infof("Flushed multipath device: %s", mpathDevice)
->>>>>>> d54edf18
 	}
 	for _, deviceName := range deviceNames {
 		err = deleteDevice(deviceName)
 		if err != nil {
-<<<<<<< HEAD
-			glog.Warningf("Warning: Failed to delete block device: %s\nError: %v", deviceName, err)
-=======
 			klog.Warningf("Warning: Failed to delete block device: %s\nError: %v", deviceName, err)
->>>>>>> d54edf18
 			// Fall through -- keep deleting other block devices
 		}
 	}
@@ -778,11 +639,7 @@
 
 	// Delete all the scsi devices and any multipath devices after unmounting
 	if err = deleteDevices(c); err != nil {
-<<<<<<< HEAD
-		glog.Warningf("iscsi detach disk: failed to delete devices\nError: %v", err)
-=======
 		klog.Warningf("iscsi detach disk: failed to delete devices\nError: %v", err)
->>>>>>> d54edf18
 		// Fall through -- even if deleting fails, a logout may fix problems
 	}
 
