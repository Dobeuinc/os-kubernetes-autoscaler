--- conflicted
+++ resolved
@@ -84,20 +84,6 @@
 // volume.VolumePlugin methods
 var _ volume.VolumePlugin = &csiPlugin{}
 
-<<<<<<< HEAD
-type csiDriver struct {
-	driverName              string
-	driverEndpoint          string
-	highestSupportedVersion *utilversion.Version
-}
-
-type csiDriversStore struct {
-	driversMap map[string]csiDriver
-	sync.RWMutex
-}
-
-=======
->>>>>>> d09c20dc
 // RegistrationHandler is the handler which is fed to the pluginwatcher API.
 type RegistrationHandler struct {
 }
@@ -143,20 +129,6 @@
 	if err != nil {
 		return err
 	}
-<<<<<<< HEAD
-
-	func() {
-		// Storing endpoint of newly registered CSI driver into the map, where CSI driver name will be the key
-		// all other CSI components will be able to get the actual socket of CSI drivers by its name.
-
-		// It's not necessary to lock the entire RegistrationCallback() function because only the CSI
-		// client depends on this driver map, and the CSI client does not depend on node information
-		// updated in the rest of the function.
-		csiDrivers.Lock()
-		defer csiDrivers.Unlock()
-		csiDrivers.driversMap[pluginName] = csiDriver{driverName: pluginName, driverEndpoint: endpoint, highestSupportedVersion: highestSupportedVersion}
-	}()
-=======
 
 	// Storing endpoint of newly registered CSI driver into the map, where CSI driver name will be the key
 	// all other CSI components will be able to get the actual socket of CSI drivers by its name.
@@ -164,7 +136,6 @@
 		endpoint:                endpoint,
 		highestSupportedVersion: highestSupportedVersion,
 	})
->>>>>>> d09c20dc
 
 	// Get node info from the driver.
 	csi, err := newCsiDriverClient(csiDriverName(pluginName))
@@ -172,10 +143,6 @@
 		return err
 	}
 
-<<<<<<< HEAD
-	// TODO (verult) retry with exponential backoff, possibly added in csi client library.
-=======
->>>>>>> d09c20dc
 	ctx, cancel := context.WithTimeout(context.Background(), csiTimeout)
 	defer cancel()
 
@@ -213,19 +180,7 @@
 		return nil, err
 	}
 
-<<<<<<< HEAD
-	// Check for existing drivers with the same name
-	var existingDriver csiDriver
-	driverExists := false
-	func() {
-		csiDrivers.RLock()
-		defer csiDrivers.RUnlock()
-		existingDriver, driverExists = csiDrivers.driversMap[pluginName]
-	}()
-
-=======
 	existingDriver, driverExists := csiDrivers.Get(pluginName)
->>>>>>> d09c20dc
 	if driverExists {
 		if !existingDriver.highestSupportedVersion.LessThan(newDriverHighestVersion) {
 			err := fmt.Errorf("%s for CSI driver %q failed. Another driver with the same name is already registered with a higher supported version: %q", callerName, pluginName, existingDriver.highestSupportedVersion)
@@ -742,17 +697,6 @@
 	return nil, fmt.Errorf("None of the CSI versions reported by this driver are supported")
 }
 
-<<<<<<< HEAD
-// Only CSI 0.x drivers are allowed to use deprecated socket dir.
-func isDeprecatedSocketDirAllowed(versions []string) bool {
-	for _, version := range versions {
-		if !isV0Version(version) {
-			return false
-		}
-	}
-
-	return true
-=======
 // Only drivers that implement CSI 0.x are allowed to use deprecated socket dir.
 func isDeprecatedSocketDirAllowed(versions []string) bool {
 	for _, version := range versions {
@@ -762,7 +706,6 @@
 	}
 
 	return false
->>>>>>> d09c20dc
 }
 
 func isV0Version(version string) bool {
