--- conflicted
+++ resolved
@@ -25,10 +25,7 @@
         "//pkg/features:go_default_library",
         "//pkg/kubelet/apis:go_default_library",
         "//pkg/util/mount:go_default_library",
-<<<<<<< HEAD
-=======
         "//pkg/util/resizefs:go_default_library",
->>>>>>> d54edf18
         "//pkg/util/strings:go_default_library",
         "//pkg/volume:go_default_library",
         "//pkg/volume/util/types:go_default_library",
@@ -64,10 +61,7 @@
     deps = [
         "//pkg/apis/core/install:go_default_library",
         "//pkg/apis/core/v1/helper:go_default_library",
-<<<<<<< HEAD
-=======
         "//pkg/features:go_default_library",
->>>>>>> d54edf18
         "//pkg/kubelet/apis:go_default_library",
         "//pkg/util/mount:go_default_library",
         "//pkg/util/slice:go_default_library",
@@ -78,10 +72,7 @@
         "//staging/src/k8s.io/apimachinery/pkg/types:go_default_library",
         "//staging/src/k8s.io/apimachinery/pkg/util/sets:go_default_library",
         "//staging/src/k8s.io/apiserver/pkg/util/feature:go_default_library",
-<<<<<<< HEAD
-=======
         "//staging/src/k8s.io/apiserver/pkg/util/feature/testing:go_default_library",
->>>>>>> d54edf18
         "//staging/src/k8s.io/client-go/util/testing:go_default_library",
     ],
 )
