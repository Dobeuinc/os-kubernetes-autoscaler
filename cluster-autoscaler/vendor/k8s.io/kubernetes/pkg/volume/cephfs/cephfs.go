--- conflicted
+++ resolved
@@ -419,11 +419,7 @@
 		mountArgs = append(mountArgs, strings.Join(opt, ","))
 	}
 
-<<<<<<< HEAD
-	glog.V(4).Infof("Mounting cmd ceph-fuse with arguments (%s)", mountArgs)
-=======
 	klog.V(4).Infof("Mounting cmd ceph-fuse with arguments (%s)", mountArgs)
->>>>>>> d54edf18
 	command := exec.Command("ceph-fuse", mountArgs...)
 	output, err := command.CombinedOutput()
 	if err != nil || !(strings.Contains(string(output), "starting fuse")) {
