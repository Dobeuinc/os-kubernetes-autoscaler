/*
Copyright 2016 The Kubernetes Authors.

Licensed under the Apache License, Version 2.0 (the "License");
you may not use this file except in compliance with the License.
You may obtain a copy of the License at

    http://www.apache.org/licenses/LICENSE-2.0

Unless required by applicable law or agreed to in writing, software
distributed under the License is distributed on an "AS IS" BASIS,
WITHOUT WARRANTIES OR CONDITIONS OF ANY KIND, either express or implied.
See the License for the specific language governing permissions and
limitations under the License.
*/

package priorities

import (
	"context"
	"fmt"
	"sync"

	v1 "k8s.io/api/core/v1"
	metav1 "k8s.io/apimachinery/pkg/apis/meta/v1"
	"k8s.io/client-go/util/workqueue"
	priorityutil "k8s.io/kubernetes/pkg/scheduler/algorithm/priorities/util"
	framework "k8s.io/kubernetes/pkg/scheduler/framework/v1alpha1"
	schedulerlisters "k8s.io/kubernetes/pkg/scheduler/listers"
	schedulernodeinfo "k8s.io/kubernetes/pkg/scheduler/nodeinfo"
	schedutil "k8s.io/kubernetes/pkg/scheduler/util"

	"k8s.io/klog"
)

type topologyPairToScore map[string]map[string]int64

type podAffinityPriorityMap struct {
	// nodes contain all nodes that should be considered.
	nodes []*v1.Node
<<<<<<< HEAD
	// counts store the so-far computed score for each node.
	counts []int64
=======
	// tracks a topology pair score so far.
	topologyScore topologyPairToScore
	sync.Mutex
>>>>>>> 477857ad
}

func newPodAffinityPriorityMap(nodes []*v1.Node) *podAffinityPriorityMap {
	return &podAffinityPriorityMap{
<<<<<<< HEAD
		nodes:  nodes,
		counts: make([]int64, len(nodes)),
=======
		nodes:         nodes,
		topologyScore: make(topologyPairToScore),
>>>>>>> 477857ad
	}
}

func (p *podAffinityPriorityMap) processTerm(term *v1.PodAffinityTerm, podDefiningAffinityTerm, podToCheck *v1.Pod, fixedNode *v1.Node, weight int64) error {
	namespaces := priorityutil.GetNamespacesFromPodAffinityTerm(podDefiningAffinityTerm, term)
	selector, err := metav1.LabelSelectorAsSelector(term.LabelSelector)
	if err != nil {
		return err
	}
	if len(fixedNode.Labels) == 0 {
		return nil
	}

	match := priorityutil.PodMatchesTermsNamespaceAndSelector(podToCheck, namespaces, selector)
<<<<<<< HEAD
	if match {
		for i, node := range p.nodes {
			if priorityutil.NodesHaveSameTopologyKey(node, fixedNode, term.TopologyKey) {
				atomic.AddInt64(&p.counts[i], weight)
			}
=======
	tpValue, tpValueExist := fixedNode.Labels[term.TopologyKey]
	if match && tpValueExist {
		p.Lock()
		if p.topologyScore[term.TopologyKey] == nil {
			p.topologyScore[term.TopologyKey] = make(map[string]int64)
>>>>>>> 477857ad
		}
		p.topologyScore[term.TopologyKey][tpValue] += weight
		p.Unlock()
	}
	return nil
}

func (p *podAffinityPriorityMap) processTerms(terms []v1.WeightedPodAffinityTerm, podDefiningAffinityTerm, podToCheck *v1.Pod, fixedNode *v1.Node, multiplier int) error {
	for i := range terms {
		term := &terms[i]
		if err := p.processTerm(&term.PodAffinityTerm, podDefiningAffinityTerm, podToCheck, fixedNode, int64(term.Weight*int32(multiplier))); err != nil {
			return err
		}
	}
	return nil
}

// CalculateInterPodAffinityPriorityMap calculate the number of matching pods on the passed-in "node",
// and return the number as Score.
func CalculateInterPodAffinityPriorityMap(pod *v1.Pod, meta interface{}, nodeInfo *schedulernodeinfo.NodeInfo) (framework.NodeScore, error) {
	node := nodeInfo.Node()
	if node == nil {
		return framework.NodeScore{}, fmt.Errorf("node not found")
	}

	var topologyScore topologyPairToScore
	if priorityMeta, ok := meta.(*priorityMetadata); ok {
		topologyScore = priorityMeta.topologyScore
	}

	var score int64
	for tpKey, tpValues := range topologyScore {
		if v, exist := node.Labels[tpKey]; exist {
			score += tpValues[v]
		}
	}

	return framework.NodeScore{Name: node.Name, Score: score}, nil
}

// CalculateInterPodAffinityPriorityReduce normalizes the score for each filteredNode,
// The basic rule is: the bigger the score(matching number of pods) is, the smaller the
// final normalized score will be.
func CalculateInterPodAffinityPriorityReduce(pod *v1.Pod, meta interface{}, sharedLister schedulerlisters.SharedLister,
	result framework.NodeScoreList) error {
	var topologyScore topologyPairToScore
	if priorityMeta, ok := meta.(*priorityMetadata); ok {
		topologyScore = priorityMeta.topologyScore
	}
	if len(topologyScore) == 0 {
		return nil
	}

	var maxCount, minCount int64
	for i := range result {
		score := result[i].Score
		if score > maxCount {
			maxCount = score
		}
		if score < minCount {
			minCount = score
		}
	}

	maxMinDiff := maxCount - minCount
	for i := range result {
		fScore := float64(0)
		if maxMinDiff > 0 {
			fScore = float64(framework.MaxNodeScore) * (float64(result[i].Score-minCount) / float64(maxMinDiff))
		}

		result[i].Score = int64(fScore)
	}

	return nil
}

func buildTopologyPairToScore(
	pod *v1.Pod,
	sharedLister schedulerlisters.SharedLister,
	filteredNodes []*v1.Node,
	hardPodAffinityWeight int32,
) topologyPairToScore {
	if sharedLister == nil {
		klog.Error("BuildTopologyPairToScore with empty shared lister")
		return nil
	}

	affinity := pod.Spec.Affinity
	hasAffinityConstraints := affinity != nil && affinity.PodAffinity != nil
	hasAntiAffinityConstraints := affinity != nil && affinity.PodAntiAffinity != nil

	// pm stores (1) all nodes that should be considered and (2) the so-far computed score for each node.
<<<<<<< HEAD
	pm := newPodAffinityPriorityMap(nodes)
	allNodeNames := make([]string, 0, len(nodeNameToInfo))
	for name := range nodeNameToInfo {
		allNodeNames = append(allNodeNames, name)
=======
	pm := newPodAffinityPriorityMap(filteredNodes)

	allNodes, err := sharedLister.NodeInfos().HavePodsWithAffinityList()
	if err != nil {
		klog.Errorf("get pods with affinity list error, err: %v", err)
		return nil
	}
	if hasAffinityConstraints || hasAntiAffinityConstraints {
		allNodes, err = sharedLister.NodeInfos().List()
		if err != nil {
			klog.Errorf("get all nodes from shared lister error, err: %v", err)
			return nil
		}
>>>>>>> 477857ad
	}

	processPod := func(existingPod *v1.Pod) error {
		existingPodNodeInfo, err := sharedLister.NodeInfos().Get(existingPod.Spec.NodeName)
		if err != nil {
			klog.Errorf("Node not found, %v", existingPod.Spec.NodeName)
			return nil
		}
		existingPodAffinity := existingPod.Spec.Affinity
		existingHasAffinityConstraints := existingPodAffinity != nil && existingPodAffinity.PodAffinity != nil
		existingHasAntiAffinityConstraints := existingPodAffinity != nil && existingPodAffinity.PodAntiAffinity != nil
		existingPodNode := existingPodNodeInfo.Node()

		if hasAffinityConstraints {
			// For every soft pod affinity term of <pod>, if <existingPod> matches the term,
			// increment <pm.counts> for every node in the cluster with the same <term.TopologyKey>
			// value as that of <existingPods>`s node by the term`s weight.
			terms := affinity.PodAffinity.PreferredDuringSchedulingIgnoredDuringExecution
			if err := pm.processTerms(terms, pod, existingPod, existingPodNode, 1); err != nil {
				return err
			}
		}
		if hasAntiAffinityConstraints {
			// For every soft pod anti-affinity term of <pod>, if <existingPod> matches the term,
			// decrement <pm.counts> for every node in the cluster with the same <term.TopologyKey>
			// value as that of <existingPod>`s node by the term`s weight.
			terms := affinity.PodAntiAffinity.PreferredDuringSchedulingIgnoredDuringExecution
			if err := pm.processTerms(terms, pod, existingPod, existingPodNode, -1); err != nil {
				return err
			}
		}

		if existingHasAffinityConstraints {
			// For every hard pod affinity term of <existingPod>, if <pod> matches the term,
			// increment <pm.counts> for every node in the cluster with the same <term.TopologyKey>
			// value as that of <existingPod>'s node by the constant <ipa.hardPodAffinityWeight>
			if hardPodAffinityWeight > 0 {
				terms := existingPodAffinity.PodAffinity.RequiredDuringSchedulingIgnoredDuringExecution
				// TODO: Uncomment this block when implement RequiredDuringSchedulingRequiredDuringExecution.
				//if len(existingPodAffinity.PodAffinity.RequiredDuringSchedulingRequiredDuringExecution) != 0 {
				//	terms = append(terms, existingPodAffinity.PodAffinity.RequiredDuringSchedulingRequiredDuringExecution...)
				//}
				for _, term := range terms {
					if err := pm.processTerm(&term, existingPod, pod, existingPodNode, int64(hardPodAffinityWeight)); err != nil {
						return err
					}
				}
			}
			// For every soft pod affinity term of <existingPod>, if <pod> matches the term,
			// increment <pm.counts> for every node in the cluster with the same <term.TopologyKey>
			// value as that of <existingPod>'s node by the term's weight.
			terms := existingPodAffinity.PodAffinity.PreferredDuringSchedulingIgnoredDuringExecution
			if err := pm.processTerms(terms, existingPod, pod, existingPodNode, 1); err != nil {
				return err
			}
		}
		if existingHasAntiAffinityConstraints {
			// For every soft pod anti-affinity term of <existingPod>, if <pod> matches the term,
			// decrement <pm.counts> for every node in the cluster with the same <term.TopologyKey>
			// value as that of <existingPod>'s node by the term's weight.
			terms := existingPodAffinity.PodAntiAffinity.PreferredDuringSchedulingIgnoredDuringExecution
			if err := pm.processTerms(terms, existingPod, pod, existingPodNode, -1); err != nil {
				return err
			}
		}
		return nil
	}

	errCh := schedutil.NewErrorChannel()
	ctx, cancel := context.WithCancel(context.Background())
	processNode := func(i int) {
		nodeInfo := allNodes[i]
		if nodeInfo.Node() != nil {
			if hasAffinityConstraints || hasAntiAffinityConstraints {
				// We need to process all the pods.
				for _, existingPod := range nodeInfo.Pods() {
					if err := processPod(existingPod); err != nil {
						errCh.SendErrorWithCancel(err, cancel)
						return
					}
				}
			} else {
				// The pod doesn't have any constraints - we need to check only existing
				// ones that have some.
				for _, existingPod := range nodeInfo.PodsWithAffinity() {
					if err := processPod(existingPod); err != nil {
						errCh.SendErrorWithCancel(err, cancel)
						return
					}
				}
			}
		}
	}
	workqueue.ParallelizeUntil(ctx, 16, len(allNodes), processNode)
	if err := errCh.ReceiveError(); err != nil {
<<<<<<< HEAD
		return nil, err
	}

	for i := range nodes {
		if pm.counts[i] > maxCount {
			maxCount = pm.counts[i]
		}
		if pm.counts[i] < minCount {
			minCount = pm.counts[i]
		}
	}

	// calculate final priority score for each node
	result := make(schedulerapi.HostPriorityList, 0, len(nodes))
	maxMinDiff := maxCount - minCount
	for i, node := range nodes {
		fScore := float64(0)
		if maxMinDiff > 0 {
			fScore = float64(schedulerapi.MaxPriority) * (float64(pm.counts[i]-minCount) / float64(maxCount-minCount))
		}
		result = append(result, schedulerapi.HostPriority{Host: node.Name, Score: int(fScore)})
		if klog.V(10) {
			klog.Infof("%v -> %v: InterPodAffinityPriority, Score: (%d)", pod.Name, node.Name, int(fScore))
		}
	}
	return result, nil
=======
		klog.Error(err)
		return nil
	}

	return pm.topologyScore
>>>>>>> 477857ad
}<|MERGE_RESOLUTION|>--- conflicted
+++ resolved
@@ -38,25 +38,15 @@
 type podAffinityPriorityMap struct {
 	// nodes contain all nodes that should be considered.
 	nodes []*v1.Node
-<<<<<<< HEAD
-	// counts store the so-far computed score for each node.
-	counts []int64
-=======
 	// tracks a topology pair score so far.
 	topologyScore topologyPairToScore
 	sync.Mutex
->>>>>>> 477857ad
 }
 
 func newPodAffinityPriorityMap(nodes []*v1.Node) *podAffinityPriorityMap {
 	return &podAffinityPriorityMap{
-<<<<<<< HEAD
-		nodes:  nodes,
-		counts: make([]int64, len(nodes)),
-=======
 		nodes:         nodes,
 		topologyScore: make(topologyPairToScore),
->>>>>>> 477857ad
 	}
 }
 
@@ -71,19 +61,11 @@
 	}
 
 	match := priorityutil.PodMatchesTermsNamespaceAndSelector(podToCheck, namespaces, selector)
-<<<<<<< HEAD
-	if match {
-		for i, node := range p.nodes {
-			if priorityutil.NodesHaveSameTopologyKey(node, fixedNode, term.TopologyKey) {
-				atomic.AddInt64(&p.counts[i], weight)
-			}
-=======
 	tpValue, tpValueExist := fixedNode.Labels[term.TopologyKey]
 	if match && tpValueExist {
 		p.Lock()
 		if p.topologyScore[term.TopologyKey] == nil {
 			p.topologyScore[term.TopologyKey] = make(map[string]int64)
->>>>>>> 477857ad
 		}
 		p.topologyScore[term.TopologyKey][tpValue] += weight
 		p.Unlock()
@@ -177,12 +159,6 @@
 	hasAntiAffinityConstraints := affinity != nil && affinity.PodAntiAffinity != nil
 
 	// pm stores (1) all nodes that should be considered and (2) the so-far computed score for each node.
-<<<<<<< HEAD
-	pm := newPodAffinityPriorityMap(nodes)
-	allNodeNames := make([]string, 0, len(nodeNameToInfo))
-	for name := range nodeNameToInfo {
-		allNodeNames = append(allNodeNames, name)
-=======
 	pm := newPodAffinityPriorityMap(filteredNodes)
 
 	allNodes, err := sharedLister.NodeInfos().HavePodsWithAffinityList()
@@ -196,7 +172,6 @@
 			klog.Errorf("get all nodes from shared lister error, err: %v", err)
 			return nil
 		}
->>>>>>> 477857ad
 	}
 
 	processPod := func(existingPod *v1.Pod) error {
@@ -292,38 +267,9 @@
 	}
 	workqueue.ParallelizeUntil(ctx, 16, len(allNodes), processNode)
 	if err := errCh.ReceiveError(); err != nil {
-<<<<<<< HEAD
-		return nil, err
-	}
-
-	for i := range nodes {
-		if pm.counts[i] > maxCount {
-			maxCount = pm.counts[i]
-		}
-		if pm.counts[i] < minCount {
-			minCount = pm.counts[i]
-		}
-	}
-
-	// calculate final priority score for each node
-	result := make(schedulerapi.HostPriorityList, 0, len(nodes))
-	maxMinDiff := maxCount - minCount
-	for i, node := range nodes {
-		fScore := float64(0)
-		if maxMinDiff > 0 {
-			fScore = float64(schedulerapi.MaxPriority) * (float64(pm.counts[i]-minCount) / float64(maxCount-minCount))
-		}
-		result = append(result, schedulerapi.HostPriority{Host: node.Name, Score: int(fScore)})
-		if klog.V(10) {
-			klog.Infof("%v -> %v: InterPodAffinityPriority, Score: (%d)", pod.Name, node.Name, int(fScore))
-		}
-	}
-	return result, nil
-=======
 		klog.Error(err)
 		return nil
 	}
 
 	return pm.topologyScore
->>>>>>> 477857ad
 }