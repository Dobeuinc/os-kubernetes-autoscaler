package(default_visibility = ["//visibility:public"])

load(
    "@io_bazel_rules_go//go:def.bzl",
    "go_library",
    "go_test",
)

go_library(
    name = "go_default_library",
    srcs = [
        "conversion.go",
        "defaults.go",
        "doc.go",
        "register.go",
        "zz_generated.conversion.go",
        "zz_generated.defaults.go",
    ],
    importpath = "k8s.io/kubernetes/pkg/apis/apps/v1beta2",
    deps = [
        "//pkg/apis/apps:go_default_library",
        "//pkg/apis/autoscaling:go_default_library",
        "//pkg/apis/core:go_default_library",
        "//pkg/apis/core/v1:go_default_library",
        "//staging/src/k8s.io/api/apps/v1beta2:go_default_library",
        "//staging/src/k8s.io/api/core/v1:go_default_library",
        "//staging/src/k8s.io/apimachinery/pkg/apis/meta/v1:go_default_library",
        "//staging/src/k8s.io/apimachinery/pkg/conversion:go_default_library",
        "//staging/src/k8s.io/apimachinery/pkg/labels:go_default_library",
        "//staging/src/k8s.io/apimachinery/pkg/runtime:go_default_library",
        "//staging/src/k8s.io/apimachinery/pkg/runtime/schema:go_default_library",
        "//staging/src/k8s.io/apimachinery/pkg/util/intstr:go_default_library",
    ],
)

filegroup(
    name = "package-srcs",
    srcs = glob(["**"]),
    tags = ["automanaged"],
    visibility = ["//visibility:private"],
)

filegroup(
    name = "all-srcs",
    srcs = [":package-srcs"],
    tags = ["automanaged"],
)

go_test(
    name = "go_default_test",
    srcs = [
        "conversion_test.go",
        "defaults_test.go",
    ],
    embed = [":go_default_library"],
    deps = [
        "//pkg/api/legacyscheme:go_default_library",
        "//pkg/apis/apps:go_default_library",
        "//pkg/apis/apps/install:go_default_library",
        "//pkg/apis/autoscaling:go_default_library",
        "//pkg/apis/core:go_default_library",
        "//pkg/apis/core/install:go_default_library",
<<<<<<< HEAD
        "//pkg/apis/extensions:go_default_library",
=======
>>>>>>> d54edf18
        "//staging/src/k8s.io/api/apps/v1beta2:go_default_library",
        "//staging/src/k8s.io/api/core/v1:go_default_library",
        "//staging/src/k8s.io/apimachinery/pkg/api/equality:go_default_library",
        "//staging/src/k8s.io/apimachinery/pkg/api/resource:go_default_library",
        "//staging/src/k8s.io/apimachinery/pkg/apis/meta/v1:go_default_library",
        "//staging/src/k8s.io/apimachinery/pkg/runtime:go_default_library",
        "//staging/src/k8s.io/apimachinery/pkg/util/intstr:go_default_library",
        "//vendor/k8s.io/utils/pointer:go_default_library",
    ],
)<|MERGE_RESOLUTION|>--- conflicted
+++ resolved
@@ -60,10 +60,6 @@
         "//pkg/apis/autoscaling:go_default_library",
         "//pkg/apis/core:go_default_library",
         "//pkg/apis/core/install:go_default_library",
-<<<<<<< HEAD
-        "//pkg/apis/extensions:go_default_library",
-=======
->>>>>>> d54edf18
         "//staging/src/k8s.io/api/apps/v1beta2:go_default_library",
         "//staging/src/k8s.io/api/core/v1:go_default_library",
         "//staging/src/k8s.io/apimachinery/pkg/api/equality:go_default_library",
