--- conflicted
+++ resolved
@@ -4125,24 +4125,17 @@
 	// tolerations are checked before the deep copy, so munge those too
 	mungedPodSpec.Tolerations = oldPod.Spec.Tolerations // +k8s:verify-mutation:reason=clone
 
-<<<<<<< HEAD
-=======
 	// Relax validation of immutable fields to allow it to be set to 1 if it was previously negative.
 	if oldPod.Spec.TerminationGracePeriodSeconds != nil && *oldPod.Spec.TerminationGracePeriodSeconds < 0 &&
 		mungedPodSpec.TerminationGracePeriodSeconds != nil && *mungedPodSpec.TerminationGracePeriodSeconds == 1 {
 		mungedPodSpec.TerminationGracePeriodSeconds = oldPod.Spec.TerminationGracePeriodSeconds // +k8s:verify-mutation:reason=clone
 	}
 
->>>>>>> 0f466983
 	if !apiequality.Semantic.DeepEqual(mungedPodSpec, oldPod.Spec) {
 		// This diff isn't perfect, but it's a helluva lot better an "I'm not going to tell you what the difference is".
 		//TODO: Pinpoint the specific field that causes the invalid error after we have strategic merge diff
 		specDiff := diff.ObjectDiff(mungedPodSpec, oldPod.Spec)
-<<<<<<< HEAD
-		allErrs = append(allErrs, field.Forbidden(specPath, fmt.Sprintf("pod updates may not change fields other than `spec.containers[*].image`, `spec.initContainers[*].image`, `spec.activeDeadlineSeconds` or `spec.tolerations` (only additions to existing tolerations)\n%v", specDiff)))
-=======
 		allErrs = append(allErrs, field.Forbidden(specPath, fmt.Sprintf("pod updates may not change fields other than `spec.containers[*].image`, `spec.initContainers[*].image`, `spec.activeDeadlineSeconds`, `spec.tolerations` (only additions to existing tolerations) or `spec.terminationGracePeriodSeconds` (allow it to be set to 1 if it was previously negative)\n%v", specDiff)))
->>>>>>> 0f466983
 	}
 
 	return allErrs
