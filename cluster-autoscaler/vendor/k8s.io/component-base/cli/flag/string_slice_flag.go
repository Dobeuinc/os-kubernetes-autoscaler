--- conflicted
+++ resolved
@@ -46,17 +46,11 @@
 }
 
 func (s *StringSlice) Set(val string) error {
-<<<<<<< HEAD
-	if s.value == nil || !s.changed {
-		v := make([]string, 0)
-		s.value = &v
-=======
 	if s.value == nil {
 		return fmt.Errorf("no target (nil pointer to []string)")
 	}
 	if !s.changed {
 		*s.value = make([]string, 0)
->>>>>>> 0f466983
 	}
 	*s.value = append(*s.value, val)
 	s.changed = true
