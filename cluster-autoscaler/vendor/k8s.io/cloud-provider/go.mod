--- conflicted
+++ resolved
@@ -8,26 +8,6 @@
 	github.com/google/go-cmp v0.5.5
 	github.com/spf13/cobra v1.1.3
 	github.com/spf13/pflag v1.0.5
-<<<<<<< HEAD
-	github.com/stretchr/testify v1.6.1
-	k8s.io/api v0.21.0
-	k8s.io/apimachinery v0.21.0
-	k8s.io/apiserver v0.21.0
-	k8s.io/client-go v0.21.0
-	k8s.io/component-base v0.21.0
-	k8s.io/controller-manager v0.21.0
-	k8s.io/klog/v2 v2.8.0
-	k8s.io/utils v0.0.0-20201110183641-67b214c5f920
-)
-
-replace (
-	k8s.io/api => k8s.io/api v0.21.0
-	k8s.io/apimachinery => k8s.io/apimachinery v0.21.0
-	k8s.io/apiserver => k8s.io/apiserver v0.21.0
-	k8s.io/client-go => k8s.io/client-go v0.21.0
-	k8s.io/component-base => k8s.io/component-base v0.21.0
-	k8s.io/controller-manager => k8s.io/controller-manager v0.21.0
-=======
 	github.com/stretchr/testify v1.7.0
 	k8s.io/api v0.22.0
 	k8s.io/apimachinery v0.22.0
@@ -46,5 +26,4 @@
 	k8s.io/client-go => k8s.io/client-go v0.22.0
 	k8s.io/component-base => k8s.io/component-base v0.22.0
 	k8s.io/controller-manager => k8s.io/controller-manager v0.22.0
->>>>>>> 0f466983
 )