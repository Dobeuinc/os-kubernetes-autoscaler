--- conflicted
+++ resolved
@@ -49,11 +49,7 @@
 // ExtractVolumeAttachment extracts the applied configuration owned by fieldManager from
 // volumeAttachment. If no managedFields are found in volumeAttachment for fieldManager, a
 // VolumeAttachmentApplyConfiguration is returned with only the Name, Namespace (if applicable),
-<<<<<<< HEAD
-// APIVersion and Kind populated. Is is possible that no managed fields were found for because other
-=======
 // APIVersion and Kind populated. It is possible that no managed fields were found for because other
->>>>>>> 0f466983
 // field managers have taken ownership of all the fields previously owned by fieldManager, or because
 // the fieldManager never owned fields any fields.
 // volumeAttachment must be a unmodified VolumeAttachment API object that was retrieved from the Kubernetes API.
@@ -62,10 +58,6 @@
 // applied if another fieldManager has updated or force applied any of the previously applied fields.
 // Experimental!
 func ExtractVolumeAttachment(volumeAttachment *storagev1alpha1.VolumeAttachment, fieldManager string) (*VolumeAttachmentApplyConfiguration, error) {
-<<<<<<< HEAD
-	b := &VolumeAttachmentApplyConfiguration{}
-	err := managedfields.ExtractInto(volumeAttachment, internal.Parser().Type("io.k8s.api.storage.v1alpha1.VolumeAttachment"), fieldManager, b)
-=======
 	return extractVolumeAttachment(volumeAttachment, fieldManager, "")
 }
 
@@ -79,7 +71,6 @@
 func extractVolumeAttachment(volumeAttachment *storagev1alpha1.VolumeAttachment, fieldManager string, subresource string) (*VolumeAttachmentApplyConfiguration, error) {
 	b := &VolumeAttachmentApplyConfiguration{}
 	err := managedfields.ExtractInto(volumeAttachment, internal.Parser().Type("io.k8s.api.storage.v1alpha1.VolumeAttachment"), fieldManager, b, subresource)
->>>>>>> 0f466983
 	if err != nil {
 		return nil, err
 	}
