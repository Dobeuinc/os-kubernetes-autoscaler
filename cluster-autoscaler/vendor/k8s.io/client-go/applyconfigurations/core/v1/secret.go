/*
Copyright The Kubernetes Authors.

Licensed under the Apache License, Version 2.0 (the "License");
you may not use this file except in compliance with the License.
You may obtain a copy of the License at

    http://www.apache.org/licenses/LICENSE-2.0

Unless required by applicable law or agreed to in writing, software
distributed under the License is distributed on an "AS IS" BASIS,
WITHOUT WARRANTIES OR CONDITIONS OF ANY KIND, either express or implied.
See the License for the specific language governing permissions and
limitations under the License.
*/

// Code generated by applyconfiguration-gen. DO NOT EDIT.

package v1

import (
	corev1 "k8s.io/api/core/v1"
	metav1 "k8s.io/apimachinery/pkg/apis/meta/v1"
	types "k8s.io/apimachinery/pkg/types"
	managedfields "k8s.io/apimachinery/pkg/util/managedfields"
	internal "k8s.io/client-go/applyconfigurations/internal"
	v1 "k8s.io/client-go/applyconfigurations/meta/v1"
)

// SecretApplyConfiguration represents an declarative configuration of the Secret type for use
// with apply.
type SecretApplyConfiguration struct {
	v1.TypeMetaApplyConfiguration    `json:",inline"`
	*v1.ObjectMetaApplyConfiguration `json:"metadata,omitempty"`
	Immutable                        *bool              `json:"immutable,omitempty"`
	Data                             map[string][]byte  `json:"data,omitempty"`
	StringData                       map[string]string  `json:"stringData,omitempty"`
	Type                             *corev1.SecretType `json:"type,omitempty"`
}

// Secret constructs an declarative configuration of the Secret type for use with
// apply.
func Secret(name, namespace string) *SecretApplyConfiguration {
	b := &SecretApplyConfiguration{}
	b.WithName(name)
	b.WithNamespace(namespace)
	b.WithKind("Secret")
	b.WithAPIVersion("v1")
	return b
}

// ExtractSecret extracts the applied configuration owned by fieldManager from
// secret. If no managedFields are found in secret for fieldManager, a
// SecretApplyConfiguration is returned with only the Name, Namespace (if applicable),
<<<<<<< HEAD
// APIVersion and Kind populated. Is is possible that no managed fields were found for because other
=======
// APIVersion and Kind populated. It is possible that no managed fields were found for because other
>>>>>>> 0f466983
// field managers have taken ownership of all the fields previously owned by fieldManager, or because
// the fieldManager never owned fields any fields.
// secret must be a unmodified Secret API object that was retrieved from the Kubernetes API.
// ExtractSecret provides a way to perform a extract/modify-in-place/apply workflow.
// Note that an extracted apply configuration will contain fewer fields than what the fieldManager previously
// applied if another fieldManager has updated or force applied any of the previously applied fields.
// Experimental!
func ExtractSecret(secret *corev1.Secret, fieldManager string) (*SecretApplyConfiguration, error) {
<<<<<<< HEAD
	b := &SecretApplyConfiguration{}
	err := managedfields.ExtractInto(secret, internal.Parser().Type("io.k8s.api.core.v1.Secret"), fieldManager, b)
=======
	return extractSecret(secret, fieldManager, "")
}

// ExtractSecretStatus is the same as ExtractSecret except
// that it extracts the status subresource applied configuration.
// Experimental!
func ExtractSecretStatus(secret *corev1.Secret, fieldManager string) (*SecretApplyConfiguration, error) {
	return extractSecret(secret, fieldManager, "status")
}

func extractSecret(secret *corev1.Secret, fieldManager string, subresource string) (*SecretApplyConfiguration, error) {
	b := &SecretApplyConfiguration{}
	err := managedfields.ExtractInto(secret, internal.Parser().Type("io.k8s.api.core.v1.Secret"), fieldManager, b, subresource)
>>>>>>> 0f466983
	if err != nil {
		return nil, err
	}
	b.WithName(secret.Name)
	b.WithNamespace(secret.Namespace)

	b.WithKind("Secret")
	b.WithAPIVersion("v1")
	return b, nil
}

// WithKind sets the Kind field in the declarative configuration to the given value
// and returns the receiver, so that objects can be built by chaining "With" function invocations.
// If called multiple times, the Kind field is set to the value of the last call.
func (b *SecretApplyConfiguration) WithKind(value string) *SecretApplyConfiguration {
	b.Kind = &value
	return b
}

// WithAPIVersion sets the APIVersion field in the declarative configuration to the given value
// and returns the receiver, so that objects can be built by chaining "With" function invocations.
// If called multiple times, the APIVersion field is set to the value of the last call.
func (b *SecretApplyConfiguration) WithAPIVersion(value string) *SecretApplyConfiguration {
	b.APIVersion = &value
	return b
}

// WithName sets the Name field in the declarative configuration to the given value
// and returns the receiver, so that objects can be built by chaining "With" function invocations.
// If called multiple times, the Name field is set to the value of the last call.
func (b *SecretApplyConfiguration) WithName(value string) *SecretApplyConfiguration {
	b.ensureObjectMetaApplyConfigurationExists()
	b.Name = &value
	return b
}

// WithGenerateName sets the GenerateName field in the declarative configuration to the given value
// and returns the receiver, so that objects can be built by chaining "With" function invocations.
// If called multiple times, the GenerateName field is set to the value of the last call.
func (b *SecretApplyConfiguration) WithGenerateName(value string) *SecretApplyConfiguration {
	b.ensureObjectMetaApplyConfigurationExists()
	b.GenerateName = &value
	return b
}

// WithNamespace sets the Namespace field in the declarative configuration to the given value
// and returns the receiver, so that objects can be built by chaining "With" function invocations.
// If called multiple times, the Namespace field is set to the value of the last call.
func (b *SecretApplyConfiguration) WithNamespace(value string) *SecretApplyConfiguration {
	b.ensureObjectMetaApplyConfigurationExists()
	b.Namespace = &value
	return b
}

// WithSelfLink sets the SelfLink field in the declarative configuration to the given value
// and returns the receiver, so that objects can be built by chaining "With" function invocations.
// If called multiple times, the SelfLink field is set to the value of the last call.
func (b *SecretApplyConfiguration) WithSelfLink(value string) *SecretApplyConfiguration {
	b.ensureObjectMetaApplyConfigurationExists()
	b.SelfLink = &value
	return b
}

// WithUID sets the UID field in the declarative configuration to the given value
// and returns the receiver, so that objects can be built by chaining "With" function invocations.
// If called multiple times, the UID field is set to the value of the last call.
func (b *SecretApplyConfiguration) WithUID(value types.UID) *SecretApplyConfiguration {
	b.ensureObjectMetaApplyConfigurationExists()
	b.UID = &value
	return b
}

// WithResourceVersion sets the ResourceVersion field in the declarative configuration to the given value
// and returns the receiver, so that objects can be built by chaining "With" function invocations.
// If called multiple times, the ResourceVersion field is set to the value of the last call.
func (b *SecretApplyConfiguration) WithResourceVersion(value string) *SecretApplyConfiguration {
	b.ensureObjectMetaApplyConfigurationExists()
	b.ResourceVersion = &value
	return b
}

// WithGeneration sets the Generation field in the declarative configuration to the given value
// and returns the receiver, so that objects can be built by chaining "With" function invocations.
// If called multiple times, the Generation field is set to the value of the last call.
func (b *SecretApplyConfiguration) WithGeneration(value int64) *SecretApplyConfiguration {
	b.ensureObjectMetaApplyConfigurationExists()
	b.Generation = &value
	return b
}

// WithCreationTimestamp sets the CreationTimestamp field in the declarative configuration to the given value
// and returns the receiver, so that objects can be built by chaining "With" function invocations.
// If called multiple times, the CreationTimestamp field is set to the value of the last call.
func (b *SecretApplyConfiguration) WithCreationTimestamp(value metav1.Time) *SecretApplyConfiguration {
	b.ensureObjectMetaApplyConfigurationExists()
	b.CreationTimestamp = &value
	return b
}

// WithDeletionTimestamp sets the DeletionTimestamp field in the declarative configuration to the given value
// and returns the receiver, so that objects can be built by chaining "With" function invocations.
// If called multiple times, the DeletionTimestamp field is set to the value of the last call.
func (b *SecretApplyConfiguration) WithDeletionTimestamp(value metav1.Time) *SecretApplyConfiguration {
	b.ensureObjectMetaApplyConfigurationExists()
	b.DeletionTimestamp = &value
	return b
}

// WithDeletionGracePeriodSeconds sets the DeletionGracePeriodSeconds field in the declarative configuration to the given value
// and returns the receiver, so that objects can be built by chaining "With" function invocations.
// If called multiple times, the DeletionGracePeriodSeconds field is set to the value of the last call.
func (b *SecretApplyConfiguration) WithDeletionGracePeriodSeconds(value int64) *SecretApplyConfiguration {
	b.ensureObjectMetaApplyConfigurationExists()
	b.DeletionGracePeriodSeconds = &value
	return b
}

// WithLabels puts the entries into the Labels field in the declarative configuration
// and returns the receiver, so that objects can be build by chaining "With" function invocations.
// If called multiple times, the entries provided by each call will be put on the Labels field,
// overwriting an existing map entries in Labels field with the same key.
func (b *SecretApplyConfiguration) WithLabels(entries map[string]string) *SecretApplyConfiguration {
	b.ensureObjectMetaApplyConfigurationExists()
	if b.Labels == nil && len(entries) > 0 {
		b.Labels = make(map[string]string, len(entries))
	}
	for k, v := range entries {
		b.Labels[k] = v
	}
	return b
}

// WithAnnotations puts the entries into the Annotations field in the declarative configuration
// and returns the receiver, so that objects can be build by chaining "With" function invocations.
// If called multiple times, the entries provided by each call will be put on the Annotations field,
// overwriting an existing map entries in Annotations field with the same key.
func (b *SecretApplyConfiguration) WithAnnotations(entries map[string]string) *SecretApplyConfiguration {
	b.ensureObjectMetaApplyConfigurationExists()
	if b.Annotations == nil && len(entries) > 0 {
		b.Annotations = make(map[string]string, len(entries))
	}
	for k, v := range entries {
		b.Annotations[k] = v
	}
	return b
}

// WithOwnerReferences adds the given value to the OwnerReferences field in the declarative configuration
// and returns the receiver, so that objects can be build by chaining "With" function invocations.
// If called multiple times, values provided by each call will be appended to the OwnerReferences field.
func (b *SecretApplyConfiguration) WithOwnerReferences(values ...*v1.OwnerReferenceApplyConfiguration) *SecretApplyConfiguration {
	b.ensureObjectMetaApplyConfigurationExists()
	for i := range values {
		if values[i] == nil {
			panic("nil value passed to WithOwnerReferences")
		}
		b.OwnerReferences = append(b.OwnerReferences, *values[i])
	}
	return b
}

// WithFinalizers adds the given value to the Finalizers field in the declarative configuration
// and returns the receiver, so that objects can be build by chaining "With" function invocations.
// If called multiple times, values provided by each call will be appended to the Finalizers field.
func (b *SecretApplyConfiguration) WithFinalizers(values ...string) *SecretApplyConfiguration {
	b.ensureObjectMetaApplyConfigurationExists()
	for i := range values {
		b.Finalizers = append(b.Finalizers, values[i])
	}
	return b
}

// WithClusterName sets the ClusterName field in the declarative configuration to the given value
// and returns the receiver, so that objects can be built by chaining "With" function invocations.
// If called multiple times, the ClusterName field is set to the value of the last call.
func (b *SecretApplyConfiguration) WithClusterName(value string) *SecretApplyConfiguration {
	b.ensureObjectMetaApplyConfigurationExists()
	b.ClusterName = &value
	return b
}

func (b *SecretApplyConfiguration) ensureObjectMetaApplyConfigurationExists() {
	if b.ObjectMetaApplyConfiguration == nil {
		b.ObjectMetaApplyConfiguration = &v1.ObjectMetaApplyConfiguration{}
	}
}

// WithImmutable sets the Immutable field in the declarative configuration to the given value
// and returns the receiver, so that objects can be built by chaining "With" function invocations.
// If called multiple times, the Immutable field is set to the value of the last call.
func (b *SecretApplyConfiguration) WithImmutable(value bool) *SecretApplyConfiguration {
	b.Immutable = &value
	return b
}

// WithData puts the entries into the Data field in the declarative configuration
// and returns the receiver, so that objects can be build by chaining "With" function invocations.
// If called multiple times, the entries provided by each call will be put on the Data field,
// overwriting an existing map entries in Data field with the same key.
func (b *SecretApplyConfiguration) WithData(entries map[string][]byte) *SecretApplyConfiguration {
	if b.Data == nil && len(entries) > 0 {
		b.Data = make(map[string][]byte, len(entries))
	}
	for k, v := range entries {
		b.Data[k] = v
	}
	return b
}

// WithStringData puts the entries into the StringData field in the declarative configuration
// and returns the receiver, so that objects can be build by chaining "With" function invocations.
// If called multiple times, the entries provided by each call will be put on the StringData field,
// overwriting an existing map entries in StringData field with the same key.
func (b *SecretApplyConfiguration) WithStringData(entries map[string]string) *SecretApplyConfiguration {
	if b.StringData == nil && len(entries) > 0 {
		b.StringData = make(map[string]string, len(entries))
	}
	for k, v := range entries {
		b.StringData[k] = v
	}
	return b
}

// WithType sets the Type field in the declarative configuration to the given value
// and returns the receiver, so that objects can be built by chaining "With" function invocations.
// If called multiple times, the Type field is set to the value of the last call.
func (b *SecretApplyConfiguration) WithType(value corev1.SecretType) *SecretApplyConfiguration {
	b.Type = &value
	return b
}<|MERGE_RESOLUTION|>--- conflicted
+++ resolved
@@ -52,11 +52,7 @@
 // ExtractSecret extracts the applied configuration owned by fieldManager from
 // secret. If no managedFields are found in secret for fieldManager, a
 // SecretApplyConfiguration is returned with only the Name, Namespace (if applicable),
-<<<<<<< HEAD
-// APIVersion and Kind populated. Is is possible that no managed fields were found for because other
-=======
 // APIVersion and Kind populated. It is possible that no managed fields were found for because other
->>>>>>> 0f466983
 // field managers have taken ownership of all the fields previously owned by fieldManager, or because
 // the fieldManager never owned fields any fields.
 // secret must be a unmodified Secret API object that was retrieved from the Kubernetes API.
@@ -65,10 +61,6 @@
 // applied if another fieldManager has updated or force applied any of the previously applied fields.
 // Experimental!
 func ExtractSecret(secret *corev1.Secret, fieldManager string) (*SecretApplyConfiguration, error) {
-<<<<<<< HEAD
-	b := &SecretApplyConfiguration{}
-	err := managedfields.ExtractInto(secret, internal.Parser().Type("io.k8s.api.core.v1.Secret"), fieldManager, b)
-=======
 	return extractSecret(secret, fieldManager, "")
 }
 
@@ -82,7 +74,6 @@
 func extractSecret(secret *corev1.Secret, fieldManager string, subresource string) (*SecretApplyConfiguration, error) {
 	b := &SecretApplyConfiguration{}
 	err := managedfields.ExtractInto(secret, internal.Parser().Type("io.k8s.api.core.v1.Secret"), fieldManager, b, subresource)
->>>>>>> 0f466983
 	if err != nil {
 		return nil, err
 	}
