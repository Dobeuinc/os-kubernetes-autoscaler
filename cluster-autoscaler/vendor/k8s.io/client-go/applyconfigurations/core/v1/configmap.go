--- conflicted
+++ resolved
@@ -51,11 +51,7 @@
 // ExtractConfigMap extracts the applied configuration owned by fieldManager from
 // configMap. If no managedFields are found in configMap for fieldManager, a
 // ConfigMapApplyConfiguration is returned with only the Name, Namespace (if applicable),
-<<<<<<< HEAD
-// APIVersion and Kind populated. Is is possible that no managed fields were found for because other
-=======
 // APIVersion and Kind populated. It is possible that no managed fields were found for because other
->>>>>>> 0f466983
 // field managers have taken ownership of all the fields previously owned by fieldManager, or because
 // the fieldManager never owned fields any fields.
 // configMap must be a unmodified ConfigMap API object that was retrieved from the Kubernetes API.
@@ -64,10 +60,6 @@
 // applied if another fieldManager has updated or force applied any of the previously applied fields.
 // Experimental!
 func ExtractConfigMap(configMap *corev1.ConfigMap, fieldManager string) (*ConfigMapApplyConfiguration, error) {
-<<<<<<< HEAD
-	b := &ConfigMapApplyConfiguration{}
-	err := managedfields.ExtractInto(configMap, internal.Parser().Type("io.k8s.api.core.v1.ConfigMap"), fieldManager, b)
-=======
 	return extractConfigMap(configMap, fieldManager, "")
 }
 
@@ -81,7 +73,6 @@
 func extractConfigMap(configMap *corev1.ConfigMap, fieldManager string, subresource string) (*ConfigMapApplyConfiguration, error) {
 	b := &ConfigMapApplyConfiguration{}
 	err := managedfields.ExtractInto(configMap, internal.Parser().Type("io.k8s.api.core.v1.ConfigMap"), fieldManager, b, subresource)
->>>>>>> 0f466983
 	if err != nil {
 		return nil, err
 	}
