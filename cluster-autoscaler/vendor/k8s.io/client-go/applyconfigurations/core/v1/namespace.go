--- conflicted
+++ resolved
@@ -49,11 +49,7 @@
 // ExtractNamespace extracts the applied configuration owned by fieldManager from
 // namespace. If no managedFields are found in namespace for fieldManager, a
 // NamespaceApplyConfiguration is returned with only the Name, Namespace (if applicable),
-<<<<<<< HEAD
-// APIVersion and Kind populated. Is is possible that no managed fields were found for because other
-=======
 // APIVersion and Kind populated. It is possible that no managed fields were found for because other
->>>>>>> 0f466983
 // field managers have taken ownership of all the fields previously owned by fieldManager, or because
 // the fieldManager never owned fields any fields.
 // namespace must be a unmodified Namespace API object that was retrieved from the Kubernetes API.
@@ -62,10 +58,6 @@
 // applied if another fieldManager has updated or force applied any of the previously applied fields.
 // Experimental!
 func ExtractNamespace(namespace *apicorev1.Namespace, fieldManager string) (*NamespaceApplyConfiguration, error) {
-<<<<<<< HEAD
-	b := &NamespaceApplyConfiguration{}
-	err := managedfields.ExtractInto(namespace, internal.Parser().Type("io.k8s.api.core.v1.Namespace"), fieldManager, b)
-=======
 	return extractNamespace(namespace, fieldManager, "")
 }
 
@@ -79,7 +71,6 @@
 func extractNamespace(namespace *apicorev1.Namespace, fieldManager string, subresource string) (*NamespaceApplyConfiguration, error) {
 	b := &NamespaceApplyConfiguration{}
 	err := managedfields.ExtractInto(namespace, internal.Parser().Type("io.k8s.api.core.v1.Namespace"), fieldManager, b, subresource)
->>>>>>> 0f466983
 	if err != nil {
 		return nil, err
 	}
