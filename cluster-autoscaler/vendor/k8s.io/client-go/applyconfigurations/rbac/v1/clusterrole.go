/*
Copyright The Kubernetes Authors.

Licensed under the Apache License, Version 2.0 (the "License");
you may not use this file except in compliance with the License.
You may obtain a copy of the License at

    http://www.apache.org/licenses/LICENSE-2.0

Unless required by applicable law or agreed to in writing, software
distributed under the License is distributed on an "AS IS" BASIS,
WITHOUT WARRANTIES OR CONDITIONS OF ANY KIND, either express or implied.
See the License for the specific language governing permissions and
limitations under the License.
*/

// Code generated by applyconfiguration-gen. DO NOT EDIT.

package v1

import (
	apirbacv1 "k8s.io/api/rbac/v1"
	metav1 "k8s.io/apimachinery/pkg/apis/meta/v1"
	types "k8s.io/apimachinery/pkg/types"
	managedfields "k8s.io/apimachinery/pkg/util/managedfields"
	internal "k8s.io/client-go/applyconfigurations/internal"
	v1 "k8s.io/client-go/applyconfigurations/meta/v1"
)

// ClusterRoleApplyConfiguration represents an declarative configuration of the ClusterRole type for use
// with apply.
type ClusterRoleApplyConfiguration struct {
	v1.TypeMetaApplyConfiguration    `json:",inline"`
	*v1.ObjectMetaApplyConfiguration `json:"metadata,omitempty"`
	Rules                            []PolicyRuleApplyConfiguration     `json:"rules,omitempty"`
	AggregationRule                  *AggregationRuleApplyConfiguration `json:"aggregationRule,omitempty"`
}

// ClusterRole constructs an declarative configuration of the ClusterRole type for use with
// apply.
func ClusterRole(name string) *ClusterRoleApplyConfiguration {
	b := &ClusterRoleApplyConfiguration{}
	b.WithName(name)
	b.WithKind("ClusterRole")
	b.WithAPIVersion("rbac.authorization.k8s.io/v1")
	return b
}

// ExtractClusterRole extracts the applied configuration owned by fieldManager from
// clusterRole. If no managedFields are found in clusterRole for fieldManager, a
// ClusterRoleApplyConfiguration is returned with only the Name, Namespace (if applicable),
<<<<<<< HEAD
// APIVersion and Kind populated. Is is possible that no managed fields were found for because other
=======
// APIVersion and Kind populated. It is possible that no managed fields were found for because other
>>>>>>> 0f466983
// field managers have taken ownership of all the fields previously owned by fieldManager, or because
// the fieldManager never owned fields any fields.
// clusterRole must be a unmodified ClusterRole API object that was retrieved from the Kubernetes API.
// ExtractClusterRole provides a way to perform a extract/modify-in-place/apply workflow.
// Note that an extracted apply configuration will contain fewer fields than what the fieldManager previously
// applied if another fieldManager has updated or force applied any of the previously applied fields.
// Experimental!
func ExtractClusterRole(clusterRole *apirbacv1.ClusterRole, fieldManager string) (*ClusterRoleApplyConfiguration, error) {
<<<<<<< HEAD
	b := &ClusterRoleApplyConfiguration{}
	err := managedfields.ExtractInto(clusterRole, internal.Parser().Type("io.k8s.api.rbac.v1.ClusterRole"), fieldManager, b)
=======
	return extractClusterRole(clusterRole, fieldManager, "")
}

// ExtractClusterRoleStatus is the same as ExtractClusterRole except
// that it extracts the status subresource applied configuration.
// Experimental!
func ExtractClusterRoleStatus(clusterRole *apirbacv1.ClusterRole, fieldManager string) (*ClusterRoleApplyConfiguration, error) {
	return extractClusterRole(clusterRole, fieldManager, "status")
}

func extractClusterRole(clusterRole *apirbacv1.ClusterRole, fieldManager string, subresource string) (*ClusterRoleApplyConfiguration, error) {
	b := &ClusterRoleApplyConfiguration{}
	err := managedfields.ExtractInto(clusterRole, internal.Parser().Type("io.k8s.api.rbac.v1.ClusterRole"), fieldManager, b, subresource)
>>>>>>> 0f466983
	if err != nil {
		return nil, err
	}
	b.WithName(clusterRole.Name)

	b.WithKind("ClusterRole")
	b.WithAPIVersion("rbac.authorization.k8s.io/v1")
	return b, nil
}

// WithKind sets the Kind field in the declarative configuration to the given value
// and returns the receiver, so that objects can be built by chaining "With" function invocations.
// If called multiple times, the Kind field is set to the value of the last call.
func (b *ClusterRoleApplyConfiguration) WithKind(value string) *ClusterRoleApplyConfiguration {
	b.Kind = &value
	return b
}

// WithAPIVersion sets the APIVersion field in the declarative configuration to the given value
// and returns the receiver, so that objects can be built by chaining "With" function invocations.
// If called multiple times, the APIVersion field is set to the value of the last call.
func (b *ClusterRoleApplyConfiguration) WithAPIVersion(value string) *ClusterRoleApplyConfiguration {
	b.APIVersion = &value
	return b
}

// WithName sets the Name field in the declarative configuration to the given value
// and returns the receiver, so that objects can be built by chaining "With" function invocations.
// If called multiple times, the Name field is set to the value of the last call.
func (b *ClusterRoleApplyConfiguration) WithName(value string) *ClusterRoleApplyConfiguration {
	b.ensureObjectMetaApplyConfigurationExists()
	b.Name = &value
	return b
}

// WithGenerateName sets the GenerateName field in the declarative configuration to the given value
// and returns the receiver, so that objects can be built by chaining "With" function invocations.
// If called multiple times, the GenerateName field is set to the value of the last call.
func (b *ClusterRoleApplyConfiguration) WithGenerateName(value string) *ClusterRoleApplyConfiguration {
	b.ensureObjectMetaApplyConfigurationExists()
	b.GenerateName = &value
	return b
}

// WithNamespace sets the Namespace field in the declarative configuration to the given value
// and returns the receiver, so that objects can be built by chaining "With" function invocations.
// If called multiple times, the Namespace field is set to the value of the last call.
func (b *ClusterRoleApplyConfiguration) WithNamespace(value string) *ClusterRoleApplyConfiguration {
	b.ensureObjectMetaApplyConfigurationExists()
	b.Namespace = &value
	return b
}

// WithSelfLink sets the SelfLink field in the declarative configuration to the given value
// and returns the receiver, so that objects can be built by chaining "With" function invocations.
// If called multiple times, the SelfLink field is set to the value of the last call.
func (b *ClusterRoleApplyConfiguration) WithSelfLink(value string) *ClusterRoleApplyConfiguration {
	b.ensureObjectMetaApplyConfigurationExists()
	b.SelfLink = &value
	return b
}

// WithUID sets the UID field in the declarative configuration to the given value
// and returns the receiver, so that objects can be built by chaining "With" function invocations.
// If called multiple times, the UID field is set to the value of the last call.
func (b *ClusterRoleApplyConfiguration) WithUID(value types.UID) *ClusterRoleApplyConfiguration {
	b.ensureObjectMetaApplyConfigurationExists()
	b.UID = &value
	return b
}

// WithResourceVersion sets the ResourceVersion field in the declarative configuration to the given value
// and returns the receiver, so that objects can be built by chaining "With" function invocations.
// If called multiple times, the ResourceVersion field is set to the value of the last call.
func (b *ClusterRoleApplyConfiguration) WithResourceVersion(value string) *ClusterRoleApplyConfiguration {
	b.ensureObjectMetaApplyConfigurationExists()
	b.ResourceVersion = &value
	return b
}

// WithGeneration sets the Generation field in the declarative configuration to the given value
// and returns the receiver, so that objects can be built by chaining "With" function invocations.
// If called multiple times, the Generation field is set to the value of the last call.
func (b *ClusterRoleApplyConfiguration) WithGeneration(value int64) *ClusterRoleApplyConfiguration {
	b.ensureObjectMetaApplyConfigurationExists()
	b.Generation = &value
	return b
}

// WithCreationTimestamp sets the CreationTimestamp field in the declarative configuration to the given value
// and returns the receiver, so that objects can be built by chaining "With" function invocations.
// If called multiple times, the CreationTimestamp field is set to the value of the last call.
func (b *ClusterRoleApplyConfiguration) WithCreationTimestamp(value metav1.Time) *ClusterRoleApplyConfiguration {
	b.ensureObjectMetaApplyConfigurationExists()
	b.CreationTimestamp = &value
	return b
}

// WithDeletionTimestamp sets the DeletionTimestamp field in the declarative configuration to the given value
// and returns the receiver, so that objects can be built by chaining "With" function invocations.
// If called multiple times, the DeletionTimestamp field is set to the value of the last call.
func (b *ClusterRoleApplyConfiguration) WithDeletionTimestamp(value metav1.Time) *ClusterRoleApplyConfiguration {
	b.ensureObjectMetaApplyConfigurationExists()
	b.DeletionTimestamp = &value
	return b
}

// WithDeletionGracePeriodSeconds sets the DeletionGracePeriodSeconds field in the declarative configuration to the given value
// and returns the receiver, so that objects can be built by chaining "With" function invocations.
// If called multiple times, the DeletionGracePeriodSeconds field is set to the value of the last call.
func (b *ClusterRoleApplyConfiguration) WithDeletionGracePeriodSeconds(value int64) *ClusterRoleApplyConfiguration {
	b.ensureObjectMetaApplyConfigurationExists()
	b.DeletionGracePeriodSeconds = &value
	return b
}

// WithLabels puts the entries into the Labels field in the declarative configuration
// and returns the receiver, so that objects can be build by chaining "With" function invocations.
// If called multiple times, the entries provided by each call will be put on the Labels field,
// overwriting an existing map entries in Labels field with the same key.
func (b *ClusterRoleApplyConfiguration) WithLabels(entries map[string]string) *ClusterRoleApplyConfiguration {
	b.ensureObjectMetaApplyConfigurationExists()
	if b.Labels == nil && len(entries) > 0 {
		b.Labels = make(map[string]string, len(entries))
	}
	for k, v := range entries {
		b.Labels[k] = v
	}
	return b
}

// WithAnnotations puts the entries into the Annotations field in the declarative configuration
// and returns the receiver, so that objects can be build by chaining "With" function invocations.
// If called multiple times, the entries provided by each call will be put on the Annotations field,
// overwriting an existing map entries in Annotations field with the same key.
func (b *ClusterRoleApplyConfiguration) WithAnnotations(entries map[string]string) *ClusterRoleApplyConfiguration {
	b.ensureObjectMetaApplyConfigurationExists()
	if b.Annotations == nil && len(entries) > 0 {
		b.Annotations = make(map[string]string, len(entries))
	}
	for k, v := range entries {
		b.Annotations[k] = v
	}
	return b
}

// WithOwnerReferences adds the given value to the OwnerReferences field in the declarative configuration
// and returns the receiver, so that objects can be build by chaining "With" function invocations.
// If called multiple times, values provided by each call will be appended to the OwnerReferences field.
func (b *ClusterRoleApplyConfiguration) WithOwnerReferences(values ...*v1.OwnerReferenceApplyConfiguration) *ClusterRoleApplyConfiguration {
	b.ensureObjectMetaApplyConfigurationExists()
	for i := range values {
		if values[i] == nil {
			panic("nil value passed to WithOwnerReferences")
		}
		b.OwnerReferences = append(b.OwnerReferences, *values[i])
	}
	return b
}

// WithFinalizers adds the given value to the Finalizers field in the declarative configuration
// and returns the receiver, so that objects can be build by chaining "With" function invocations.
// If called multiple times, values provided by each call will be appended to the Finalizers field.
func (b *ClusterRoleApplyConfiguration) WithFinalizers(values ...string) *ClusterRoleApplyConfiguration {
	b.ensureObjectMetaApplyConfigurationExists()
	for i := range values {
		b.Finalizers = append(b.Finalizers, values[i])
	}
	return b
}

// WithClusterName sets the ClusterName field in the declarative configuration to the given value
// and returns the receiver, so that objects can be built by chaining "With" function invocations.
// If called multiple times, the ClusterName field is set to the value of the last call.
func (b *ClusterRoleApplyConfiguration) WithClusterName(value string) *ClusterRoleApplyConfiguration {
	b.ensureObjectMetaApplyConfigurationExists()
	b.ClusterName = &value
	return b
}

func (b *ClusterRoleApplyConfiguration) ensureObjectMetaApplyConfigurationExists() {
	if b.ObjectMetaApplyConfiguration == nil {
		b.ObjectMetaApplyConfiguration = &v1.ObjectMetaApplyConfiguration{}
	}
}

// WithRules adds the given value to the Rules field in the declarative configuration
// and returns the receiver, so that objects can be build by chaining "With" function invocations.
// If called multiple times, values provided by each call will be appended to the Rules field.
func (b *ClusterRoleApplyConfiguration) WithRules(values ...*PolicyRuleApplyConfiguration) *ClusterRoleApplyConfiguration {
	for i := range values {
		if values[i] == nil {
			panic("nil value passed to WithRules")
		}
		b.Rules = append(b.Rules, *values[i])
	}
	return b
}

// WithAggregationRule sets the AggregationRule field in the declarative configuration to the given value
// and returns the receiver, so that objects can be built by chaining "With" function invocations.
// If called multiple times, the AggregationRule field is set to the value of the last call.
func (b *ClusterRoleApplyConfiguration) WithAggregationRule(value *AggregationRuleApplyConfiguration) *ClusterRoleApplyConfiguration {
	b.AggregationRule = value
	return b
}<|MERGE_RESOLUTION|>--- conflicted
+++ resolved
@@ -49,11 +49,7 @@
 // ExtractClusterRole extracts the applied configuration owned by fieldManager from
 // clusterRole. If no managedFields are found in clusterRole for fieldManager, a
 // ClusterRoleApplyConfiguration is returned with only the Name, Namespace (if applicable),
-<<<<<<< HEAD
-// APIVersion and Kind populated. Is is possible that no managed fields were found for because other
-=======
 // APIVersion and Kind populated. It is possible that no managed fields were found for because other
->>>>>>> 0f466983
 // field managers have taken ownership of all the fields previously owned by fieldManager, or because
 // the fieldManager never owned fields any fields.
 // clusterRole must be a unmodified ClusterRole API object that was retrieved from the Kubernetes API.
@@ -62,10 +58,6 @@
 // applied if another fieldManager has updated or force applied any of the previously applied fields.
 // Experimental!
 func ExtractClusterRole(clusterRole *apirbacv1.ClusterRole, fieldManager string) (*ClusterRoleApplyConfiguration, error) {
-<<<<<<< HEAD
-	b := &ClusterRoleApplyConfiguration{}
-	err := managedfields.ExtractInto(clusterRole, internal.Parser().Type("io.k8s.api.rbac.v1.ClusterRole"), fieldManager, b)
-=======
 	return extractClusterRole(clusterRole, fieldManager, "")
 }
 
@@ -79,7 +71,6 @@
 func extractClusterRole(clusterRole *apirbacv1.ClusterRole, fieldManager string, subresource string) (*ClusterRoleApplyConfiguration, error) {
 	b := &ClusterRoleApplyConfiguration{}
 	err := managedfields.ExtractInto(clusterRole, internal.Parser().Type("io.k8s.api.rbac.v1.ClusterRole"), fieldManager, b, subresource)
->>>>>>> 0f466983
 	if err != nil {
 		return nil, err
 	}
