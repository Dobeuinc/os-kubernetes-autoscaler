--- conflicted
+++ resolved
@@ -48,11 +48,7 @@
 // ExtractPodSecurityPolicy extracts the applied configuration owned by fieldManager from
 // podSecurityPolicy. If no managedFields are found in podSecurityPolicy for fieldManager, a
 // PodSecurityPolicyApplyConfiguration is returned with only the Name, Namespace (if applicable),
-<<<<<<< HEAD
-// APIVersion and Kind populated. Is is possible that no managed fields were found for because other
-=======
 // APIVersion and Kind populated. It is possible that no managed fields were found for because other
->>>>>>> 0f466983
 // field managers have taken ownership of all the fields previously owned by fieldManager, or because
 // the fieldManager never owned fields any fields.
 // podSecurityPolicy must be a unmodified PodSecurityPolicy API object that was retrieved from the Kubernetes API.
@@ -61,10 +57,6 @@
 // applied if another fieldManager has updated or force applied any of the previously applied fields.
 // Experimental!
 func ExtractPodSecurityPolicy(podSecurityPolicy *policyv1beta1.PodSecurityPolicy, fieldManager string) (*PodSecurityPolicyApplyConfiguration, error) {
-<<<<<<< HEAD
-	b := &PodSecurityPolicyApplyConfiguration{}
-	err := managedfields.ExtractInto(podSecurityPolicy, internal.Parser().Type("io.k8s.api.policy.v1beta1.PodSecurityPolicy"), fieldManager, b)
-=======
 	return extractPodSecurityPolicy(podSecurityPolicy, fieldManager, "")
 }
 
@@ -78,7 +70,6 @@
 func extractPodSecurityPolicy(podSecurityPolicy *policyv1beta1.PodSecurityPolicy, fieldManager string, subresource string) (*PodSecurityPolicyApplyConfiguration, error) {
 	b := &PodSecurityPolicyApplyConfiguration{}
 	err := managedfields.ExtractInto(podSecurityPolicy, internal.Parser().Type("io.k8s.api.policy.v1beta1.PodSecurityPolicy"), fieldManager, b, subresource)
->>>>>>> 0f466983
 	if err != nil {
 		return nil, err
 	}
