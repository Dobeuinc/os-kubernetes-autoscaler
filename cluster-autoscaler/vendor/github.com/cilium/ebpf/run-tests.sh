--- conflicted
+++ resolved
@@ -25,18 +25,8 @@
 if [[ "${1:-}" = "--exec-vm" ]]; then
   shift
 
-<<<<<<< HEAD
-  mount -t bpf bpf /sys/fs/bpf
-  export CGO_ENABLED=0
-  export GOFLAGS=-mod=readonly
-  export GOPATH=/run/go-path
-  export GOPROXY=file:///run/go-path/pkg/mod/cache/download
-  export GOSUMDB=off
-  export GOCACHE=/run/go-cache
-=======
   input="$1"
   shift
->>>>>>> 0f466983
 
   # Use sudo if /dev/kvm isn't accessible by the current user.
   sudo=""
@@ -45,13 +35,6 @@
   fi
   readonly sudo
 
-<<<<<<< HEAD
-  echo Running tests...
-  # TestLibBPFCompat runs separately to pass the "-elfs" flag only for it: https://github.com/cilium/ebpf/pull/119
-  go test -v -count 1 -run TestLibBPFCompat -elfs "$elfs"
-  go test -v -count 1 ./...
-  touch "$1/success"
-=======
   testdir="$(dirname "$1")"
   output="$(mktemp -d)"
   printf -v cmd "%q " "$@"
@@ -77,7 +60,6 @@
   fi
 
   $sudo rm -r "$output"
->>>>>>> 0f466983
   exit 0
 elif [[ "${1:-}" = "--exec-test" ]]; then
   shift
@@ -126,32 +108,9 @@
   echo "No selftests found, disabling"
 fi
 
-<<<<<<< HEAD
-echo Testing on "${kernel_version}"
-$sudo virtme-run --kimg "${tmp_dir}/${kernel}" --memory 512M --pwd \
-  --rw \
-  --rwdir=/run/input="${input}" \
-  --rwdir=/run/output="${output}" \
-  --rodir=/run/go-path="$(go env GOPATH)" \
-  --rwdir=/run/go-cache="$(go env GOCACHE)" \
-  --script-sh "PATH=\"$PATH\" $(realpath "$0") --in-vm /run/output" \
-  --qemu-opts -smp 2 # need at least two CPUs for some tests
-
-if [[ ! -e "${output}/success" ]]; then
-  echo "Test failed on ${kernel_version}"
-  exit 1
-else
-  echo "Test successful on ${kernel_version}"
-#  if [[ -v CODECOV_TOKEN ]]; then
-#    curl --fail -s https://codecov.io/bash > "${tmp_dir}/codecov.sh"
-#    chmod +x "${tmp_dir}/codecov.sh"
-#    "${tmp_dir}/codecov.sh" -f "${output}/coverage.txt"
-#  fi
-=======
 args=(-v -short -coverpkg=./... -coverprofile=coverage.out -count 1 ./...)
 if (( $# > 0 )); then
   args=("$@")
->>>>>>> 0f466983
 fi
 
 export GOFLAGS=-mod=readonly
