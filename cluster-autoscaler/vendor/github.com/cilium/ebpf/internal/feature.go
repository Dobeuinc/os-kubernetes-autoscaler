--- conflicted
+++ resolved
@@ -97,13 +97,4 @@
 
 		return ft.result
 	}
-<<<<<<< HEAD
-	return false
-}
-
-// Unspecified returns true if the version is all zero.
-func (v Version) Unspecified() bool {
-	return v[0] == 0 && v[1] == 0 && v[2] == 0
-=======
->>>>>>> 0f466983
 }