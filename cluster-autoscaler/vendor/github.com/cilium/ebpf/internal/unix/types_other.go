// +build !linux

package unix

import (
	"fmt"
	"runtime"
	"syscall"
)

var errNonLinux = fmt.Errorf("unsupported platform %s/%s", runtime.GOOS, runtime.GOARCH)

const (
<<<<<<< HEAD
	ENOENT                   = syscall.ENOENT
	EEXIST                   = syscall.EEXIST
	EAGAIN                   = syscall.EAGAIN
	ENOSPC                   = syscall.ENOSPC
	EINVAL                   = syscall.EINVAL
	EINTR                    = syscall.EINTR
	EPERM                    = syscall.EPERM
	ESRCH                    = syscall.ESRCH
	ENODEV                   = syscall.ENODEV
	BPF_F_NUMA_NODE          = 0
=======
	ENOENT = syscall.ENOENT
	EEXIST = syscall.EEXIST
	EAGAIN = syscall.EAGAIN
	ENOSPC = syscall.ENOSPC
	EINVAL = syscall.EINVAL
	EINTR  = syscall.EINTR
	EPERM  = syscall.EPERM
	ESRCH  = syscall.ESRCH
	ENODEV = syscall.ENODEV
	EBADF  = syscall.Errno(0)
	// ENOTSUPP is not the same as ENOTSUP or EOPNOTSUP
	ENOTSUPP = syscall.Errno(0x20c)

	BPF_F_NO_PREALLOC        = 0
	BPF_F_NUMA_NODE          = 0
	BPF_F_RDONLY             = 0
	BPF_F_WRONLY             = 0
>>>>>>> 0f466983
	BPF_F_RDONLY_PROG        = 0
	BPF_F_WRONLY_PROG        = 0
	BPF_F_SLEEPABLE          = 0
	BPF_F_MMAPABLE           = 0
	BPF_F_INNER_MAP          = 0
	BPF_OBJ_NAME_LEN         = 0x10
	BPF_TAG_SIZE             = 0x8
	SYS_BPF                  = 321
	F_DUPFD_CLOEXEC          = 0x406
	EPOLLIN                  = 0x1
	EPOLL_CTL_ADD            = 0x1
	EPOLL_CLOEXEC            = 0x80000
	O_CLOEXEC                = 0x80000
	O_NONBLOCK               = 0x800
	PROT_READ                = 0x1
	PROT_WRITE               = 0x2
	MAP_SHARED               = 0x1
	PERF_ATTR_SIZE_VER1      = 0
	PERF_TYPE_SOFTWARE       = 0x1
	PERF_TYPE_TRACEPOINT     = 0
	PERF_COUNT_SW_BPF_OUTPUT = 0xa
	PERF_EVENT_IOC_DISABLE   = 0
	PERF_EVENT_IOC_ENABLE    = 0
	PERF_EVENT_IOC_SET_BPF   = 0
	PerfBitWatermark         = 0x4000
	PERF_SAMPLE_RAW          = 0x400
	PERF_FLAG_FD_CLOEXEC     = 0x8
	RLIM_INFINITY            = 0x7fffffffffffffff
	RLIMIT_MEMLOCK           = 8
	BPF_STATS_RUN_TIME       = 0
	PERF_RECORD_LOST         = 2
	PERF_RECORD_SAMPLE       = 9
	AT_FDCWD                 = -0x2
	RENAME_NOREPLACE         = 0x1
)

// Statfs_t is a wrapper
type Statfs_t struct {
	Type    int64
	Bsize   int64
	Blocks  uint64
	Bfree   uint64
	Bavail  uint64
	Files   uint64
	Ffree   uint64
	Fsid    [2]int32
	Namelen int64
	Frsize  int64
	Flags   int64
	Spare   [4]int64
}

// Rlimit is a wrapper
type Rlimit struct {
	Cur uint64
	Max uint64
}

// Setrlimit is a wrapper
func Setrlimit(resource int, rlim *Rlimit) (err error) {
	return errNonLinux
}

// Syscall is a wrapper
func Syscall(trap, a1, a2, a3 uintptr) (r1, r2 uintptr, err syscall.Errno) {
	return 0, 0, syscall.Errno(1)
}

// FcntlInt is a wrapper
func FcntlInt(fd uintptr, cmd, arg int) (int, error) {
	return -1, errNonLinux
}

// IoctlSetInt is a wrapper
func IoctlSetInt(fd int, req uint, value int) error {
	return errNonLinux
}

// Statfs is a wrapper
func Statfs(path string, buf *Statfs_t) error {
	return errNonLinux
}

// Close is a wrapper
func Close(fd int) (err error) {
	return errNonLinux
}

// EpollEvent is a wrapper
type EpollEvent struct {
	Events uint32
	Fd     int32
	Pad    int32
}

// EpollWait is a wrapper
func EpollWait(epfd int, events []EpollEvent, msec int) (n int, err error) {
	return 0, errNonLinux
}

// EpollCtl is a wrapper
func EpollCtl(epfd int, op int, fd int, event *EpollEvent) (err error) {
	return errNonLinux
}

// Eventfd is a wrapper
func Eventfd(initval uint, flags int) (fd int, err error) {
	return 0, errNonLinux
}

// Write is a wrapper
func Write(fd int, p []byte) (n int, err error) {
	return 0, errNonLinux
}

// EpollCreate1 is a wrapper
func EpollCreate1(flag int) (fd int, err error) {
	return 0, errNonLinux
}

// PerfEventMmapPage is a wrapper
type PerfEventMmapPage struct {
	Version        uint32
	Compat_version uint32
	Lock           uint32
	Index          uint32
	Offset         int64
	Time_enabled   uint64
	Time_running   uint64
	Capabilities   uint64
	Pmc_width      uint16
	Time_shift     uint16
	Time_mult      uint32
	Time_offset    uint64
	Time_zero      uint64
	Size           uint32

	Data_head   uint64
	Data_tail   uint64
	Data_offset uint64
	Data_size   uint64
	Aux_head    uint64
	Aux_tail    uint64
	Aux_offset  uint64
	Aux_size    uint64
}

// SetNonblock is a wrapper
func SetNonblock(fd int, nonblocking bool) (err error) {
	return errNonLinux
}

// Mmap is a wrapper
func Mmap(fd int, offset int64, length int, prot int, flags int) (data []byte, err error) {
	return []byte{}, errNonLinux
}

// Munmap is a wrapper
func Munmap(b []byte) (err error) {
	return errNonLinux
}

// PerfEventAttr is a wrapper
type PerfEventAttr struct {
	Type               uint32
	Size               uint32
	Config             uint64
	Sample             uint64
	Sample_type        uint64
	Read_format        uint64
	Bits               uint64
	Wakeup             uint32
	Bp_type            uint32
	Ext1               uint64
	Ext2               uint64
	Branch_sample_type uint64
	Sample_regs_user   uint64
	Sample_stack_user  uint32
	Clockid            int32
	Sample_regs_intr   uint64
	Aux_watermark      uint32
	Sample_max_stack   uint16
}

// PerfEventOpen is a wrapper
func PerfEventOpen(attr *PerfEventAttr, pid int, cpu int, groupFd int, flags int) (fd int, err error) {
	return 0, errNonLinux
}

// Utsname is a wrapper
type Utsname struct {
	Release [65]byte
	Version [65]byte
}

// Uname is a wrapper
func Uname(buf *Utsname) (err error) {
	return errNonLinux
}

// Getpid is a wrapper
func Getpid() int {
	return -1
}

// Gettid is a wrapper
func Gettid() int {
	return -1
}

// Tgkill is a wrapper
func Tgkill(tgid int, tid int, sig syscall.Signal) (err error) {
	return errNonLinux
}

<<<<<<< HEAD
=======
// BytePtrFromString is a wrapper
func BytePtrFromString(s string) (*byte, error) {
	return nil, errNonLinux
}

// ByteSliceToString is a wrapper
func ByteSliceToString(s []byte) string {
	return ""
}

// Renameat2 is a wrapper
func Renameat2(olddirfd int, oldpath string, newdirfd int, newpath string, flags uint) error {
	return errNonLinux
}

>>>>>>> 0f466983
func KernelRelease() (string, error) {
	return "", errNonLinux
}<|MERGE_RESOLUTION|>--- conflicted
+++ resolved
@@ -11,18 +11,6 @@
 var errNonLinux = fmt.Errorf("unsupported platform %s/%s", runtime.GOOS, runtime.GOARCH)
 
 const (
-<<<<<<< HEAD
-	ENOENT                   = syscall.ENOENT
-	EEXIST                   = syscall.EEXIST
-	EAGAIN                   = syscall.EAGAIN
-	ENOSPC                   = syscall.ENOSPC
-	EINVAL                   = syscall.EINVAL
-	EINTR                    = syscall.EINTR
-	EPERM                    = syscall.EPERM
-	ESRCH                    = syscall.ESRCH
-	ENODEV                   = syscall.ENODEV
-	BPF_F_NUMA_NODE          = 0
-=======
 	ENOENT = syscall.ENOENT
 	EEXIST = syscall.EEXIST
 	EAGAIN = syscall.EAGAIN
@@ -40,7 +28,6 @@
 	BPF_F_NUMA_NODE          = 0
 	BPF_F_RDONLY             = 0
 	BPF_F_WRONLY             = 0
->>>>>>> 0f466983
 	BPF_F_RDONLY_PROG        = 0
 	BPF_F_WRONLY_PROG        = 0
 	BPF_F_SLEEPABLE          = 0
@@ -256,8 +243,6 @@
 	return errNonLinux
 }
 
-<<<<<<< HEAD
-=======
 // BytePtrFromString is a wrapper
 func BytePtrFromString(s string) (*byte, error) {
 	return nil, errNonLinux
@@ -273,7 +258,6 @@
 	return errNonLinux
 }
 
->>>>>>> 0f466983
 func KernelRelease() (string, error) {
 	return "", errNonLinux
 }