/*
   Copyright The containerd Authors.

   Licensed under the Apache License, Version 2.0 (the "License");
   you may not use this file except in compliance with the License.
   You may obtain a copy of the License at

       http://www.apache.org/licenses/LICENSE-2.0

   Unless required by applicable law or agreed to in writing, software
   distributed under the License is distributed on an "AS IS" BASIS,
   WITHOUT WARRANTIES OR CONDITIONS OF ANY KIND, either express or implied.
   See the License for the specific language governing permissions and
   limitations under the License.
*/

package console

import (
	"fmt"
	"os"

	"golang.org/x/sys/unix"
)

const (
	cmdTcGet = unix.TCGETS
	cmdTcSet = unix.TCSETS
)

// unlockpt unlocks the slave pseudoterminal device corresponding to the master pseudoterminal referred to by f.
// unlockpt should be called before opening the slave side of a pty.
func unlockpt(f *os.File) error {
<<<<<<< HEAD
	return unix.IoctlSetPointerInt(int(f.Fd()), unix.TIOCSPTLCK, 0)
=======
	var u int32
	// XXX do not use unix.IoctlSetPointerInt here, see commit dbd69c59b81.
	if _, _, err := unix.Syscall(unix.SYS_IOCTL, f.Fd(), unix.TIOCSPTLCK, uintptr(unsafe.Pointer(&u))); err != 0 {
		return err
	}
	return nil
>>>>>>> 0f466983
}

// ptsname retrieves the name of the first available pts for the given master.
func ptsname(f *os.File) (string, error) {
<<<<<<< HEAD
	u, err := unix.IoctlGetInt(int(f.Fd()), unix.TIOCGPTN)
	if err != nil {
=======
	var u uint32
	// XXX do not use unix.IoctlGetInt here, see commit dbd69c59b81.
	if _, _, err := unix.Syscall(unix.SYS_IOCTL, f.Fd(), unix.TIOCGPTN, uintptr(unsafe.Pointer(&u))); err != 0 {
>>>>>>> 0f466983
		return "", err
	}
	return fmt.Sprintf("/dev/pts/%d", u), nil
}<|MERGE_RESOLUTION|>--- conflicted
+++ resolved
@@ -19,6 +19,7 @@
 import (
 	"fmt"
 	"os"
+	"unsafe"
 
 	"golang.org/x/sys/unix"
 )
@@ -31,28 +32,19 @@
 // unlockpt unlocks the slave pseudoterminal device corresponding to the master pseudoterminal referred to by f.
 // unlockpt should be called before opening the slave side of a pty.
 func unlockpt(f *os.File) error {
-<<<<<<< HEAD
-	return unix.IoctlSetPointerInt(int(f.Fd()), unix.TIOCSPTLCK, 0)
-=======
 	var u int32
 	// XXX do not use unix.IoctlSetPointerInt here, see commit dbd69c59b81.
 	if _, _, err := unix.Syscall(unix.SYS_IOCTL, f.Fd(), unix.TIOCSPTLCK, uintptr(unsafe.Pointer(&u))); err != 0 {
 		return err
 	}
 	return nil
->>>>>>> 0f466983
 }
 
 // ptsname retrieves the name of the first available pts for the given master.
 func ptsname(f *os.File) (string, error) {
-<<<<<<< HEAD
-	u, err := unix.IoctlGetInt(int(f.Fd()), unix.TIOCGPTN)
-	if err != nil {
-=======
 	var u uint32
 	// XXX do not use unix.IoctlGetInt here, see commit dbd69c59b81.
 	if _, _, err := unix.Syscall(unix.SYS_IOCTL, f.Fd(), unix.TIOCGPTN, uintptr(unsafe.Pointer(&u))); err != 0 {
->>>>>>> 0f466983
 		return "", err
 	}
 	return fmt.Sprintf("/dev/pts/%d", u), nil
