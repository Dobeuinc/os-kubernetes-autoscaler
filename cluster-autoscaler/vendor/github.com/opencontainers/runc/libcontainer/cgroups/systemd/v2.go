// +build linux

package systemd

import (
	"fmt"
	"math"
	"os"
	"path/filepath"
	"strconv"
	"strings"
	"sync"

	systemdDbus "github.com/coreos/go-systemd/v22/dbus"
	securejoin "github.com/cyphar/filepath-securejoin"
	"github.com/opencontainers/runc/libcontainer/cgroups"
	"github.com/opencontainers/runc/libcontainer/cgroups/fs2"
	"github.com/opencontainers/runc/libcontainer/configs"
	"github.com/pkg/errors"
	"github.com/sirupsen/logrus"
)

type unifiedManager struct {
	mu      sync.Mutex
	cgroups *configs.Cgroup
	// path is like "/sys/fs/cgroup/user.slice/user-1001.slice/session-1.scope"
	path     string
	rootless bool
	dbus     *dbusConnManager
}

func NewUnifiedManager(config *configs.Cgroup, path string, rootless bool) cgroups.Manager {
	return &unifiedManager{
		cgroups:  config,
		path:     path,
		rootless: rootless,
		dbus:     newDbusConnManager(rootless),
	}
}

// unifiedResToSystemdProps tries to convert from Cgroup.Resources.Unified
// key/value map (where key is cgroupfs file name) to systemd unit properties.
// This is on a best-effort basis, so the properties that are not known
// (to this function and/or systemd) are ignored (but logged with "debug"
// log level).
//
// For the list of keys, see https://www.kernel.org/doc/Documentation/cgroup-v2.txt
//
// For the list of systemd unit properties, see systemd.resource-control(5).
<<<<<<< HEAD
func unifiedResToSystemdProps(conn *systemdDbus.Conn, res map[string]string) (props []systemdDbus.Property, _ error) {
=======
func unifiedResToSystemdProps(cm *dbusConnManager, res map[string]string) (props []systemdDbus.Property, _ error) {
>>>>>>> 0f466983
	var err error

	for k, v := range res {
		if strings.Contains(k, "/") {
			return nil, fmt.Errorf("unified resource %q must be a file name (no slashes)", k)
		}
		sk := strings.SplitN(k, ".", 2)
		if len(sk) != 2 {
			return nil, fmt.Errorf("unified resource %q must be in the form CONTROLLER.PARAMETER", k)
		}
		// Kernel is quite forgiving to extra whitespace
		// around the value, and so should we.
		v = strings.TrimSpace(v)
		// Please keep cases in alphabetical order.
		switch k {
		case "cpu.max":
			// value: quota [period]
			quota := int64(0) // 0 means "unlimited" for addCpuQuota, if period is set
			period := defCPUQuotaPeriod
			sv := strings.Fields(v)
			if len(sv) < 1 || len(sv) > 2 {
				return nil, fmt.Errorf("unified resource %q value invalid: %q", k, v)
			}
			// quota
			if sv[0] != "max" {
				quota, err = strconv.ParseInt(sv[0], 10, 64)
				if err != nil {
					return nil, fmt.Errorf("unified resource %q period value conversion error: %w", k, err)
				}
			}
			// period
			if len(sv) == 2 {
				period, err = strconv.ParseUint(sv[1], 10, 64)
				if err != nil {
					return nil, fmt.Errorf("unified resource %q quota value conversion error: %w", k, err)
				}
			}
<<<<<<< HEAD
			addCpuQuota(conn, &props, quota, period)
=======
			addCpuQuota(cm, &props, quota, period)
>>>>>>> 0f466983

		case "cpu.weight":
			num, err := strconv.ParseUint(v, 10, 64)
			if err != nil {
				return nil, fmt.Errorf("unified resource %q value conversion error: %w", k, err)
			}
			props = append(props,
				newProp("CPUWeight", num))

		case "cpuset.cpus", "cpuset.mems":
<<<<<<< HEAD
			bits, err := rangeToBits(v)
=======
			bits, err := RangeToBits(v)
>>>>>>> 0f466983
			if err != nil {
				return nil, fmt.Errorf("unified resource %q=%q conversion error: %w", k, v, err)
			}
			m := map[string]string{
				"cpuset.cpus": "AllowedCPUs",
				"cpuset.mems": "AllowedMemoryNodes",
			}
			// systemd only supports these properties since v244
<<<<<<< HEAD
			sdVer := systemdVersion(conn)
=======
			sdVer := systemdVersion(cm)
>>>>>>> 0f466983
			if sdVer >= 244 {
				props = append(props,
					newProp(m[k], bits))
			} else {
				logrus.Debugf("systemd v%d is too old to support %s"+
					" (setting will still be applied to cgroupfs)",
					sdVer, m[k])
			}

		case "memory.high", "memory.low", "memory.min", "memory.max", "memory.swap.max":
			num := uint64(math.MaxUint64)
			if v != "max" {
				num, err = strconv.ParseUint(v, 10, 64)
				if err != nil {
					return nil, fmt.Errorf("unified resource %q value conversion error: %w", k, err)
				}
			}
			m := map[string]string{
				"memory.high":     "MemoryHigh",
				"memory.low":      "MemoryLow",
				"memory.min":      "MemoryMin",
				"memory.max":      "MemoryMax",
				"memory.swap.max": "MemorySwapMax",
			}
			props = append(props,
				newProp(m[k], num))

		case "pids.max":
			num := uint64(math.MaxUint64)
			if v != "max" {
				var err error
				num, err = strconv.ParseUint(v, 10, 64)
				if err != nil {
					return nil, fmt.Errorf("unified resource %q value conversion error: %w", k, err)
				}
			}
			props = append(props,
<<<<<<< HEAD
				newProp("TasksAccounting", true),
=======
>>>>>>> 0f466983
				newProp("TasksMax", num))

		case "memory.oom.group":
			// Setting this to 1 is roughly equivalent to OOMPolicy=kill
			// (as per systemd.service(5) and
			// https://www.kernel.org/doc/html/latest/admin-guide/cgroup-v2.html),
			// but it's not clear what to do if it is unset or set
			// to 0 in runc update, as there are two other possible
			// values for OOMPolicy (continue/stop).
			fallthrough

		default:
			// Ignore the unknown resource here -- will still be
			// applied in Set which calls fs2.Set.
			logrus.Debugf("don't know how to convert unified resource %q=%q to systemd unit property; skipping (will still be applied to cgroupfs)", k, v)
		}
	}

	return props, nil
}

<<<<<<< HEAD
func genV2ResourcesProperties(c *configs.Cgroup, conn *systemdDbus.Conn) ([]systemdDbus.Property, error) {
=======
func genV2ResourcesProperties(r *configs.Resources, cm *dbusConnManager) ([]systemdDbus.Property, error) {
>>>>>>> 0f466983
	var properties []systemdDbus.Property

	// NOTE: This is of questionable correctness because we insert our own
	//       devices eBPF program later. Two programs with identical rules
	//       aren't the end of the world, but it is a bit concerning. However
	//       it's unclear if systemd removes all eBPF programs attached when
	//       doing SetUnitProperties...
	deviceProperties, err := generateDeviceProperties(r)
	if err != nil {
		return nil, err
	}
	properties = append(properties, deviceProperties...)

	if r.Memory != 0 {
		properties = append(properties,
			newProp("MemoryMax", uint64(r.Memory)))
	}
	if r.MemoryReservation != 0 {
		properties = append(properties,
			newProp("MemoryLow", uint64(r.MemoryReservation)))
	}

	swap, err := cgroups.ConvertMemorySwapToCgroupV2Value(r.MemorySwap, r.Memory)
	if err != nil {
		return nil, err
	}
	if swap != 0 {
		properties = append(properties,
			newProp("MemorySwapMax", uint64(swap)))
	}

	if r.CpuWeight != 0 {
		properties = append(properties,
			newProp("CPUWeight", r.CpuWeight))
	}

	addCpuQuota(cm, &properties, r.CpuQuota, r.CpuPeriod)

	if r.PidsLimit > 0 || r.PidsLimit == -1 {
		properties = append(properties,
			newProp("TasksMax", uint64(r.PidsLimit)))
	}

<<<<<<< HEAD
	err = addCpuset(conn, &properties, r.CpusetCpus, r.CpusetMems)
=======
	err = addCpuset(cm, &properties, r.CpusetCpus, r.CpusetMems)
>>>>>>> 0f466983
	if err != nil {
		return nil, err
	}

	// ignore r.KernelMemory

	// convert Resources.Unified map to systemd properties
	if r.Unified != nil {
<<<<<<< HEAD
		unifiedProps, err := unifiedResToSystemdProps(conn, r.Unified)
=======
		unifiedProps, err := unifiedResToSystemdProps(cm, r.Unified)
>>>>>>> 0f466983
		if err != nil {
			return nil, err
		}
		properties = append(properties, unifiedProps...)
	}

	return properties, nil
}

func (m *unifiedManager) Apply(pid int) error {
	var (
		c          = m.cgroups
		unitName   = getUnitName(c)
		properties []systemdDbus.Property
	)

	if c.Paths != nil {
		return cgroups.WriteCgroupProc(m.path, pid)
	}

	slice := "system.slice"
	if m.rootless {
		slice = "user.slice"
	}
	if c.Parent != "" {
		slice = c.Parent
	}

	properties = append(properties, systemdDbus.PropDescription("libcontainer container "+c.Name))

	// if we create a slice, the parent is defined via a Wants=
	if strings.HasSuffix(unitName, ".slice") {
		properties = append(properties, systemdDbus.PropWants(slice))
	} else {
		// otherwise, we use Slice=
		properties = append(properties, systemdDbus.PropSlice(slice))
	}

	// only add pid if its valid, -1 is used w/ general slice creation.
	if pid != -1 {
		properties = append(properties, newProp("PIDs", []uint32{uint32(pid)}))
	}

	// Check if we can delegate. This is only supported on systemd versions 218 and above.
	if !strings.HasSuffix(unitName, ".slice") {
		// Assume scopes always support delegation.
		properties = append(properties, newProp("Delegate", true))
	}

	// Always enable accounting, this gets us the same behaviour as the fs implementation,
	// plus the kernel has some problems with joining the memory cgroup at a later time.
	properties = append(properties,
		newProp("MemoryAccounting", true),
		newProp("CPUAccounting", true),
		newProp("IOAccounting", true),
		newProp("TasksAccounting", true),
	)

	// Assume DefaultDependencies= will always work (the check for it was previously broken.)
	properties = append(properties,
		newProp("DefaultDependencies", false))

	properties = append(properties, c.SystemdProps...)

	if err := startUnit(m.dbus, unitName, properties); err != nil {
		return errors.Wrapf(err, "error while starting unit %q with properties %+v", unitName, properties)
	}

	if err := m.initPath(); err != nil {
		return err
	}
	if err := fs2.CreateCgroupPath(m.path, m.cgroups); err != nil {
		return err
	}
	return nil
}

func (m *unifiedManager) Destroy() error {
	if m.cgroups.Paths != nil {
		return nil
	}
	m.mu.Lock()
	defer m.mu.Unlock()

	unitName := getUnitName(m.cgroups)
	if err := stopUnit(m.dbus, unitName); err != nil {
		return err
	}

	// XXX this is probably not needed, systemd should handle it
	err := os.Remove(m.path)
	if err != nil && !os.IsNotExist(err) {
		return err
	}

	return nil
}

func (m *unifiedManager) Path(_ string) string {
	_ = m.initPath()
	return m.path
}

// getSliceFull value is used in initPath.
// The value is incompatible with systemdDbus.PropSlice.
func (m *unifiedManager) getSliceFull() (string, error) {
	c := m.cgroups
	slice := "system.slice"
	if m.rootless {
		slice = "user.slice"
	}
	if c.Parent != "" {
		var err error
		slice, err = ExpandSlice(c.Parent)
		if err != nil {
			return "", err
		}
	}

	if m.rootless {
		// managerCG is typically "/user.slice/user-${uid}.slice/user@${uid}.service".
		managerCG, err := getManagerProperty(m.dbus, "ControlGroup")
		if err != nil {
			return "", err
		}
		slice = filepath.Join(managerCG, slice)
	}

	// an example of the final slice in rootless: "/user.slice/user-1001.slice/user@1001.service/user.slice"
	// NOTE: systemdDbus.PropSlice requires the "/user.slice/user-1001.slice/user@1001.service/" prefix NOT to be specified.
	return slice, nil
}

func (m *unifiedManager) initPath() error {
	if m.path != "" {
		return nil
	}

	sliceFull, err := m.getSliceFull()
	if err != nil {
		return err
	}

	c := m.cgroups
	path := filepath.Join(sliceFull, getUnitName(c))
	path, err = securejoin.SecureJoin(fs2.UnifiedMountpoint, path)
	if err != nil {
		return err
	}

	// an example of the final path in rootless:
	// "/sys/fs/cgroup/user.slice/user-1001.slice/user@1001.service/user.slice/libpod-132ff0d72245e6f13a3bbc6cdc5376886897b60ac59eaa8dea1df7ab959cbf1c.scope"
	m.path = path

	return nil
}

func (m *unifiedManager) fsManager() (cgroups.Manager, error) {
	if err := m.initPath(); err != nil {
		return nil, err
	}
	return fs2.NewManager(m.cgroups, m.path, m.rootless)
}

func (m *unifiedManager) Freeze(state configs.FreezerState) error {
	fsMgr, err := m.fsManager()
	if err != nil {
		return err
	}
	return fsMgr.Freeze(state)
}

func (m *unifiedManager) GetPids() ([]int, error) {
	if err := m.initPath(); err != nil {
		return nil, err
	}
	return cgroups.GetPids(m.path)
}

func (m *unifiedManager) GetAllPids() ([]int, error) {
	if err := m.initPath(); err != nil {
		return nil, err
	}
	return cgroups.GetAllPids(m.path)
}

func (m *unifiedManager) GetStats() (*cgroups.Stats, error) {
	fsMgr, err := m.fsManager()
	if err != nil {
		return nil, err
	}
	return fsMgr.GetStats()
}

func (m *unifiedManager) Set(r *configs.Resources) error {
	properties, err := genV2ResourcesProperties(r, m.dbus)
	if err != nil {
		return err
	}

	if err := setUnitProperties(m.dbus, getUnitName(m.cgroups), properties...); err != nil {
		return errors.Wrap(err, "error while setting unit properties")
	}

	fsMgr, err := m.fsManager()
	if err != nil {
		return err
	}
	return fsMgr.Set(r)
}

func (m *unifiedManager) GetPaths() map[string]string {
	paths := make(map[string]string, 1)
	paths[""] = m.path
	return paths
}

func (m *unifiedManager) GetCgroups() (*configs.Cgroup, error) {
	return m.cgroups, nil
}

func (m *unifiedManager) GetFreezerState() (configs.FreezerState, error) {
	fsMgr, err := m.fsManager()
	if err != nil {
		return configs.Undefined, err
	}
	return fsMgr.GetFreezerState()
}

func (m *unifiedManager) Exists() bool {
	return cgroups.PathExists(m.path)
}

func (m *unifiedManager) OOMKillCount() (uint64, error) {
	fsMgr, err := m.fsManager()
	if err != nil {
		return 0, err
	}
	return fsMgr.OOMKillCount()
}<|MERGE_RESOLUTION|>--- conflicted
+++ resolved
@@ -47,11 +47,7 @@
 // For the list of keys, see https://www.kernel.org/doc/Documentation/cgroup-v2.txt
 //
 // For the list of systemd unit properties, see systemd.resource-control(5).
-<<<<<<< HEAD
-func unifiedResToSystemdProps(conn *systemdDbus.Conn, res map[string]string) (props []systemdDbus.Property, _ error) {
-=======
 func unifiedResToSystemdProps(cm *dbusConnManager, res map[string]string) (props []systemdDbus.Property, _ error) {
->>>>>>> 0f466983
 	var err error
 
 	for k, v := range res {
@@ -89,11 +85,7 @@
 					return nil, fmt.Errorf("unified resource %q quota value conversion error: %w", k, err)
 				}
 			}
-<<<<<<< HEAD
-			addCpuQuota(conn, &props, quota, period)
-=======
 			addCpuQuota(cm, &props, quota, period)
->>>>>>> 0f466983
 
 		case "cpu.weight":
 			num, err := strconv.ParseUint(v, 10, 64)
@@ -104,11 +96,7 @@
 				newProp("CPUWeight", num))
 
 		case "cpuset.cpus", "cpuset.mems":
-<<<<<<< HEAD
-			bits, err := rangeToBits(v)
-=======
 			bits, err := RangeToBits(v)
->>>>>>> 0f466983
 			if err != nil {
 				return nil, fmt.Errorf("unified resource %q=%q conversion error: %w", k, v, err)
 			}
@@ -117,11 +105,7 @@
 				"cpuset.mems": "AllowedMemoryNodes",
 			}
 			// systemd only supports these properties since v244
-<<<<<<< HEAD
-			sdVer := systemdVersion(conn)
-=======
 			sdVer := systemdVersion(cm)
->>>>>>> 0f466983
 			if sdVer >= 244 {
 				props = append(props,
 					newProp(m[k], bits))
@@ -159,10 +143,6 @@
 				}
 			}
 			props = append(props,
-<<<<<<< HEAD
-				newProp("TasksAccounting", true),
-=======
->>>>>>> 0f466983
 				newProp("TasksMax", num))
 
 		case "memory.oom.group":
@@ -184,11 +164,7 @@
 	return props, nil
 }
 
-<<<<<<< HEAD
-func genV2ResourcesProperties(c *configs.Cgroup, conn *systemdDbus.Conn) ([]systemdDbus.Property, error) {
-=======
 func genV2ResourcesProperties(r *configs.Resources, cm *dbusConnManager) ([]systemdDbus.Property, error) {
->>>>>>> 0f466983
 	var properties []systemdDbus.Property
 
 	// NOTE: This is of questionable correctness because we insert our own
@@ -232,11 +208,7 @@
 			newProp("TasksMax", uint64(r.PidsLimit)))
 	}
 
-<<<<<<< HEAD
-	err = addCpuset(conn, &properties, r.CpusetCpus, r.CpusetMems)
-=======
 	err = addCpuset(cm, &properties, r.CpusetCpus, r.CpusetMems)
->>>>>>> 0f466983
 	if err != nil {
 		return nil, err
 	}
@@ -245,11 +217,7 @@
 
 	// convert Resources.Unified map to systemd properties
 	if r.Unified != nil {
-<<<<<<< HEAD
-		unifiedProps, err := unifiedResToSystemdProps(conn, r.Unified)
-=======
 		unifiedProps, err := unifiedResToSystemdProps(cm, r.Unified)
->>>>>>> 0f466983
 		if err != nil {
 			return nil, err
 		}
