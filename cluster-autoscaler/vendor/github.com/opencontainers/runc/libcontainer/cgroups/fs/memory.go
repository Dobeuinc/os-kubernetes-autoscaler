// +build linux

package fs

import (
	"bufio"
	"fmt"
	"math"
	"os"
	"path/filepath"
	"strconv"
	"strings"

	"github.com/opencontainers/runc/libcontainer/cgroups"
	"github.com/opencontainers/runc/libcontainer/cgroups/fscommon"
	"github.com/opencontainers/runc/libcontainer/configs"
	"github.com/pkg/errors"
	"golang.org/x/sys/unix"
)

const (
	cgroupMemorySwapLimit = "memory.memsw.limit_in_bytes"
	cgroupMemoryLimit     = "memory.limit_in_bytes"
<<<<<<< HEAD
=======
	cgroupMemoryUsage     = "memory.usage_in_bytes"
	cgroupMemoryMaxUsage  = "memory.max_usage_in_bytes"
>>>>>>> 0f466983
)

type MemoryGroup struct{}

func (s *MemoryGroup) Name() string {
	return "memory"
}

func (s *MemoryGroup) Apply(path string, d *cgroupData) (err error) {
	return join(path, d.pid)
}

func setMemory(path string, val int64) error {
	if val == 0 {
		return nil
	}

	err := cgroups.WriteFile(path, cgroupMemoryLimit, strconv.FormatInt(val, 10))
	if !errors.Is(err, unix.EBUSY) {
		return err
	}

	// EBUSY means the kernel can't set new limit as it's too low
	// (lower than the current usage). Return more specific error.
	usage, err := fscommon.GetCgroupParamUint(path, cgroupMemoryUsage)
	if err != nil {
		return err
	}
	max, err := fscommon.GetCgroupParamUint(path, cgroupMemoryMaxUsage)
	if err != nil {
		return err
	}

	return errors.Errorf("unable to set memory limit to %d (current usage: %d, peak usage: %d)", val, usage, max)
}

func setSwap(path string, val int64) error {
	if val == 0 {
		return nil
	}

	return cgroups.WriteFile(path, cgroupMemorySwapLimit, strconv.FormatInt(val, 10))
}

func setMemoryAndSwap(path string, r *configs.Resources) error {
	// If the memory update is set to -1 and the swap is not explicitly
	// set, we should also set swap to -1, it means unlimited memory.
	if r.Memory == -1 && r.MemorySwap == 0 {
		// Only set swap if it's enabled in kernel
		if cgroups.PathExists(filepath.Join(path, cgroupMemorySwapLimit)) {
			r.MemorySwap = -1
		}
	}

	// When memory and swap memory are both set, we need to handle the cases
	// for updating container.
	if r.Memory != 0 && r.MemorySwap != 0 {
		curLimit, err := fscommon.GetCgroupParamUint(path, cgroupMemoryLimit)
		if err != nil {
			return err
		}

		// When update memory limit, we should adapt the write sequence
		// for memory and swap memory, so it won't fail because the new
		// value and the old value don't fit kernel's validation.
		if r.MemorySwap == -1 || curLimit < uint64(r.MemorySwap) {
			if err := setSwap(path, r.MemorySwap); err != nil {
				return err
			}
			if err := setMemory(path, r.Memory); err != nil {
				return err
			}
			return nil
		}
	}

	if err := setMemory(path, r.Memory); err != nil {
		return err
	}
	if err := setSwap(path, r.MemorySwap); err != nil {
		return err
	}

	return nil
}

func (s *MemoryGroup) Set(path string, r *configs.Resources) error {
	if err := setMemoryAndSwap(path, r); err != nil {
		return err
	}

	// ignore KernelMemory and KernelMemoryTCP

	if r.MemoryReservation != 0 {
		if err := cgroups.WriteFile(path, "memory.soft_limit_in_bytes", strconv.FormatInt(r.MemoryReservation, 10)); err != nil {
			return err
		}
	}

	if r.OomKillDisable {
		if err := cgroups.WriteFile(path, "memory.oom_control", "1"); err != nil {
			return err
		}
	}
	if r.MemorySwappiness == nil || int64(*r.MemorySwappiness) == -1 {
		return nil
	} else if *r.MemorySwappiness <= 100 {
		if err := cgroups.WriteFile(path, "memory.swappiness", strconv.FormatUint(*r.MemorySwappiness, 10)); err != nil {
			return err
		}
	} else {
		return fmt.Errorf("invalid value:%d. valid memory swappiness range is 0-100", *r.MemorySwappiness)
	}

	return nil
}

func (s *MemoryGroup) GetStats(path string, stats *cgroups.Stats) error {
	// Set stats from memory.stat.
<<<<<<< HEAD
	statsFile, err := fscommon.OpenFile(path, "memory.stat", os.O_RDONLY)
=======
	statsFile, err := cgroups.OpenFile(path, "memory.stat", os.O_RDONLY)
>>>>>>> 0f466983
	if err != nil {
		if os.IsNotExist(err) {
			return nil
		}
		return err
	}
	defer statsFile.Close()

	sc := bufio.NewScanner(statsFile)
	for sc.Scan() {
		t, v, err := fscommon.ParseKeyValue(sc.Text())
		if err != nil {
			return fmt.Errorf("failed to parse memory.stat (%q) - %v", sc.Text(), err)
		}
		stats.MemoryStats.Stats[t] = v
	}
	stats.MemoryStats.Cache = stats.MemoryStats.Stats["cache"]

	memoryUsage, err := getMemoryData(path, "")
	if err != nil {
		return err
	}
	stats.MemoryStats.Usage = memoryUsage
	swapUsage, err := getMemoryData(path, "memsw")
	if err != nil {
		return err
	}
	stats.MemoryStats.SwapUsage = swapUsage
	kernelUsage, err := getMemoryData(path, "kmem")
	if err != nil {
		return err
	}
	stats.MemoryStats.KernelUsage = kernelUsage
	kernelTCPUsage, err := getMemoryData(path, "kmem.tcp")
	if err != nil {
		return err
	}
	stats.MemoryStats.KernelTCPUsage = kernelTCPUsage

	value, err := fscommon.GetCgroupParamUint(path, "memory.use_hierarchy")
	if err != nil {
		return err
	}
	if value == 1 {
		stats.MemoryStats.UseHierarchy = true
	}

	pagesByNUMA, err := getPageUsageByNUMA(path)
	if err != nil {
		return err
	}
	stats.MemoryStats.PageUsageByNUMA = pagesByNUMA

	return nil
}

func getMemoryData(path, name string) (cgroups.MemoryData, error) {
	memoryData := cgroups.MemoryData{}

	moduleName := "memory"
	if name != "" {
		moduleName = "memory." + name
	}
	var (
		usage    = moduleName + ".usage_in_bytes"
		maxUsage = moduleName + ".max_usage_in_bytes"
		failcnt  = moduleName + ".failcnt"
		limit    = moduleName + ".limit_in_bytes"
	)

	value, err := fscommon.GetCgroupParamUint(path, usage)
	if err != nil {
		if name != "" && os.IsNotExist(err) {
			// Ignore ENOENT as swap and kmem controllers
			// are optional in the kernel.
			return cgroups.MemoryData{}, nil
		}
		return cgroups.MemoryData{}, fmt.Errorf("failed to parse %s - %v", usage, err)
	}
	memoryData.Usage = value
	value, err = fscommon.GetCgroupParamUint(path, maxUsage)
	if err != nil {
		return cgroups.MemoryData{}, fmt.Errorf("failed to parse %s - %v", maxUsage, err)
	}
	memoryData.MaxUsage = value
	value, err = fscommon.GetCgroupParamUint(path, failcnt)
	if err != nil {
		return cgroups.MemoryData{}, fmt.Errorf("failed to parse %s - %v", failcnt, err)
	}
	memoryData.Failcnt = value
	value, err = fscommon.GetCgroupParamUint(path, limit)
	if err != nil {
		return cgroups.MemoryData{}, fmt.Errorf("failed to parse %s - %v", limit, err)
	}
	memoryData.Limit = value

	return memoryData, nil
}

func getPageUsageByNUMA(cgroupPath string) (cgroups.PageUsageByNUMA, error) {
	const (
		maxColumns = math.MaxUint8 + 1
		filename   = "memory.numa_stat"
	)
	stats := cgroups.PageUsageByNUMA{}

<<<<<<< HEAD
	file, err := fscommon.OpenFile(cgroupPath, filename, os.O_RDONLY)
=======
	file, err := cgroups.OpenFile(cgroupPath, filename, os.O_RDONLY)
>>>>>>> 0f466983
	if os.IsNotExist(err) {
		return stats, nil
	} else if err != nil {
		return stats, err
	}
	defer file.Close()

	// File format is documented in linux/Documentation/cgroup-v1/memory.txt
	// and it looks like this:
	//
	// total=<total pages> N0=<node 0 pages> N1=<node 1 pages> ...
	// file=<total file pages> N0=<node 0 pages> N1=<node 1 pages> ...
	// anon=<total anon pages> N0=<node 0 pages> N1=<node 1 pages> ...
	// unevictable=<total anon pages> N0=<node 0 pages> N1=<node 1 pages> ...
	// hierarchical_<counter>=<counter pages> N0=<node 0 pages> N1=<node 1 pages> ...

	// File format is documented in linux/Documentation/cgroup-v1/memory.txt
	// and it looks like this:
	//
	// total=<total pages> N0=<node 0 pages> N1=<node 1 pages> ...
	// file=<total file pages> N0=<node 0 pages> N1=<node 1 pages> ...
	// anon=<total anon pages> N0=<node 0 pages> N1=<node 1 pages> ...
	// unevictable=<total anon pages> N0=<node 0 pages> N1=<node 1 pages> ...
	// hierarchical_<counter>=<counter pages> N0=<node 0 pages> N1=<node 1 pages> ...

	scanner := bufio.NewScanner(file)
	for scanner.Scan() {
		var field *cgroups.PageStats

		line := scanner.Text()
		columns := strings.SplitN(line, " ", maxColumns)
		for i, column := range columns {
			byNode := strings.SplitN(column, "=", 2)
			// Some custom kernels have non-standard fields, like
			//   numa_locality 0 0 0 0 0 0 0 0 0 0
			//   numa_exectime 0
			if len(byNode) < 2 {
				if i == 0 {
					// Ignore/skip those.
					break
				} else {
					// The first column was already validated,
					// so be strict to the rest.
					return stats, fmt.Errorf("malformed line %q in %s",
						line, filename)
				}
			}
			key, val := byNode[0], byNode[1]
			if i == 0 { // First column: key is name, val is total.
				field = getNUMAField(&stats, key)
				if field == nil { // unknown field (new kernel?)
					break
				}
				field.Total, err = strconv.ParseUint(val, 0, 64)
				if err != nil {
					return stats, err
				}
				field.Nodes = map[uint8]uint64{}
			} else { // Subsequent columns: key is N<id>, val is usage.
				if len(key) < 2 || key[0] != 'N' {
					// This is definitely an error.
					return stats, fmt.Errorf("malformed line %q in %s",
						line, filename)
				}

				n, err := strconv.ParseUint(key[1:], 10, 8)
				if err != nil {
					return cgroups.PageUsageByNUMA{}, err
				}

				usage, err := strconv.ParseUint(val, 10, 64)
				if err != nil {
					return cgroups.PageUsageByNUMA{}, err
				}

				field.Nodes[uint8(n)] = usage
			}

		}
	}
	err = scanner.Err()
	if err != nil {
		return cgroups.PageUsageByNUMA{}, err
	}

	return stats, nil
}

func getNUMAField(stats *cgroups.PageUsageByNUMA, name string) *cgroups.PageStats {
	switch name {
	case "total":
		return &stats.Total
	case "file":
		return &stats.File
	case "anon":
		return &stats.Anon
	case "unevictable":
		return &stats.Unevictable
	case "hierarchical_total":
		return &stats.Hierarchical.Total
	case "hierarchical_file":
		return &stats.Hierarchical.File
	case "hierarchical_anon":
		return &stats.Hierarchical.Anon
	case "hierarchical_unevictable":
		return &stats.Hierarchical.Unevictable
	}
	return nil
}<|MERGE_RESOLUTION|>--- conflicted
+++ resolved
@@ -21,11 +21,8 @@
 const (
 	cgroupMemorySwapLimit = "memory.memsw.limit_in_bytes"
 	cgroupMemoryLimit     = "memory.limit_in_bytes"
-<<<<<<< HEAD
-=======
 	cgroupMemoryUsage     = "memory.usage_in_bytes"
 	cgroupMemoryMaxUsage  = "memory.max_usage_in_bytes"
->>>>>>> 0f466983
 )
 
 type MemoryGroup struct{}
@@ -145,11 +142,7 @@
 
 func (s *MemoryGroup) GetStats(path string, stats *cgroups.Stats) error {
 	// Set stats from memory.stat.
-<<<<<<< HEAD
-	statsFile, err := fscommon.OpenFile(path, "memory.stat", os.O_RDONLY)
-=======
 	statsFile, err := cgroups.OpenFile(path, "memory.stat", os.O_RDONLY)
->>>>>>> 0f466983
 	if err != nil {
 		if os.IsNotExist(err) {
 			return nil
@@ -256,26 +249,13 @@
 	)
 	stats := cgroups.PageUsageByNUMA{}
 
-<<<<<<< HEAD
-	file, err := fscommon.OpenFile(cgroupPath, filename, os.O_RDONLY)
-=======
 	file, err := cgroups.OpenFile(cgroupPath, filename, os.O_RDONLY)
->>>>>>> 0f466983
 	if os.IsNotExist(err) {
 		return stats, nil
 	} else if err != nil {
 		return stats, err
 	}
 	defer file.Close()
-
-	// File format is documented in linux/Documentation/cgroup-v1/memory.txt
-	// and it looks like this:
-	//
-	// total=<total pages> N0=<node 0 pages> N1=<node 1 pages> ...
-	// file=<total file pages> N0=<node 0 pages> N1=<node 1 pages> ...
-	// anon=<total anon pages> N0=<node 0 pages> N1=<node 1 pages> ...
-	// unevictable=<total anon pages> N0=<node 0 pages> N1=<node 1 pages> ...
-	// hierarchical_<counter>=<counter pages> N0=<node 0 pages> N1=<node 1 pages> ...
 
 	// File format is documented in linux/Documentation/cgroup-v1/memory.txt
 	// and it looks like this:
