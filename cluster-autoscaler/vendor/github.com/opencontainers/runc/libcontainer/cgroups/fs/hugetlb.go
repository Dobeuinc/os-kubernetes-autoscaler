// +build linux

package fs

import (
	"fmt"
	"strconv"

	"github.com/opencontainers/runc/libcontainer/cgroups"
	"github.com/opencontainers/runc/libcontainer/cgroups/fscommon"
	"github.com/opencontainers/runc/libcontainer/configs"
)

type HugetlbGroup struct{}

func (s *HugetlbGroup) Name() string {
	return "hugetlb"
}

func (s *HugetlbGroup) Apply(path string, d *cgroupData) error {
	return join(path, d.pid)
}

<<<<<<< HEAD
func (s *HugetlbGroup) Set(path string, cgroup *configs.Cgroup) error {
	for _, hugetlb := range cgroup.Resources.HugetlbLimit {
		if err := fscommon.WriteFile(path, "hugetlb."+hugetlb.Pagesize+".limit_in_bytes", strconv.FormatUint(hugetlb.Limit, 10)); err != nil {
=======
func (s *HugetlbGroup) Set(path string, r *configs.Resources) error {
	for _, hugetlb := range r.HugetlbLimit {
		if err := cgroups.WriteFile(path, "hugetlb."+hugetlb.Pagesize+".limit_in_bytes", strconv.FormatUint(hugetlb.Limit, 10)); err != nil {
>>>>>>> 0f466983
			return err
		}
	}

	return nil
}

func (s *HugetlbGroup) GetStats(path string, stats *cgroups.Stats) error {
	hugetlbStats := cgroups.HugetlbStats{}
	if !cgroups.PathExists(path) {
		return nil
	}
	for _, pageSize := range HugePageSizes {
		usage := "hugetlb." + pageSize + ".usage_in_bytes"
		value, err := fscommon.GetCgroupParamUint(path, usage)
		if err != nil {
			return fmt.Errorf("failed to parse %s - %v", usage, err)
		}
		hugetlbStats.Usage = value

		maxUsage := "hugetlb." + pageSize + ".max_usage_in_bytes"
		value, err = fscommon.GetCgroupParamUint(path, maxUsage)
		if err != nil {
			return fmt.Errorf("failed to parse %s - %v", maxUsage, err)
		}
		hugetlbStats.MaxUsage = value

		failcnt := "hugetlb." + pageSize + ".failcnt"
		value, err = fscommon.GetCgroupParamUint(path, failcnt)
		if err != nil {
			return fmt.Errorf("failed to parse %s - %v", failcnt, err)
		}
		hugetlbStats.Failcnt = value

		stats.HugetlbStats[pageSize] = hugetlbStats
	}

	return nil
}<|MERGE_RESOLUTION|>--- conflicted
+++ resolved
@@ -21,15 +21,9 @@
 	return join(path, d.pid)
 }
 
-<<<<<<< HEAD
-func (s *HugetlbGroup) Set(path string, cgroup *configs.Cgroup) error {
-	for _, hugetlb := range cgroup.Resources.HugetlbLimit {
-		if err := fscommon.WriteFile(path, "hugetlb."+hugetlb.Pagesize+".limit_in_bytes", strconv.FormatUint(hugetlb.Limit, 10)); err != nil {
-=======
 func (s *HugetlbGroup) Set(path string, r *configs.Resources) error {
 	for _, hugetlb := range r.HugetlbLimit {
 		if err := cgroups.WriteFile(path, "hugetlb."+hugetlb.Pagesize+".limit_in_bytes", strconv.FormatUint(hugetlb.Limit, 10)); err != nil {
->>>>>>> 0f466983
 			return err
 		}
 	}
