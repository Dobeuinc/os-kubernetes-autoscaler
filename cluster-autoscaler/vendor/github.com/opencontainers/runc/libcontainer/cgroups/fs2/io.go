--- conflicted
+++ resolved
@@ -102,11 +102,7 @@
 
 func readCgroup2MapFile(dirPath string, name string) (map[string][]string, error) {
 	ret := map[string][]string{}
-<<<<<<< HEAD
-	f, err := fscommon.OpenFile(dirPath, name, os.O_RDONLY)
-=======
 	f, err := cgroups.OpenFile(dirPath, name, os.O_RDONLY)
->>>>>>> 0f466983
 	if err != nil {
 		return nil, err
 	}
