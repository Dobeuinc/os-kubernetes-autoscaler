// +build linux

package fs2

import (
	"github.com/opencontainers/runc/libcontainer/cgroups/ebpf"
	"github.com/opencontainers/runc/libcontainer/cgroups/ebpf/devicefilter"
	"github.com/opencontainers/runc/libcontainer/configs"
	"github.com/opencontainers/runc/libcontainer/devices"
<<<<<<< HEAD
=======
	"github.com/opencontainers/runc/libcontainer/userns"

>>>>>>> 0f466983
	"github.com/pkg/errors"
	"golang.org/x/sys/unix"
)

func isRWM(perms devices.Permissions) bool {
	var r, w, m bool
	for _, perm := range perms {
		switch perm {
		case 'r':
			r = true
		case 'w':
			w = true
		case 'm':
			m = true
		}
	}
	return r && w && m
}

// This is similar to the logic applied in crun for handling errors from bpf(2)
// <https://github.com/containers/crun/blob/0.17/src/libcrun/cgroup.c#L2438-L2470>.
func canSkipEBPFError(r *configs.Resources) bool {
	// If we're running in a user namespace we can ignore eBPF rules because we
	// usually cannot use bpf(2), as well as rootless containers usually don't
	// have the necessary privileges to mknod(2) device inodes or access
	// host-level instances (though ideally we would be blocking device access
	// for rootless containers anyway).
	if userns.RunningInUserNS() {
		return true
	}

	// We cannot ignore an eBPF load error if any rule if is a block rule or it
	// doesn't permit all access modes.
	//
	// NOTE: This will sometimes trigger in cases where access modes are split
	//       between different rules but to handle this correctly would require
	//       using ".../libcontainer/cgroup/devices".Emulator.
	for _, dev := range r.Devices {
		if !dev.Allow || !isRWM(dev.Permissions) {
			return false
		}
	}
	return true
}

func setDevices(dirPath string, r *configs.Resources) error {
	if r.SkipDevices {
		return nil
	}
	insts, license, err := devicefilter.DeviceFilter(r.Devices)
	if err != nil {
		return err
	}
	dirFD, err := unix.Open(dirPath, unix.O_DIRECTORY|unix.O_RDONLY, 0o600)
	if err != nil {
		return errors.Errorf("cannot get dir FD for %s", dirPath)
	}
	defer unix.Close(dirFD)
<<<<<<< HEAD
	// XXX: This code is currently incorrect when it comes to updating an
	//      existing cgroup with new rules (new rulesets are just appended to
	//      the program list because this uses BPF_F_ALLOW_MULTI). If we didn't
	//      use BPF_F_ALLOW_MULTI we could actually atomically swap the
	//      programs.
	//
	//      The real issue is that BPF_F_ALLOW_MULTI makes it hard to have a
	//      race-free blacklist because it acts as a whitelist by default, and
	//      having a deny-everything program cannot be overridden by other
	//      programs. You could temporarily insert a deny-everything program
	//      but that would result in spurrious failures during updates.
=======
>>>>>>> 0f466983
	if _, err := ebpf.LoadAttachCgroupDeviceFilter(insts, license, dirFD); err != nil {
		if !canSkipEBPFError(r) {
			return err
		}
	}
	return nil
}<|MERGE_RESOLUTION|>--- conflicted
+++ resolved
@@ -7,11 +7,8 @@
 	"github.com/opencontainers/runc/libcontainer/cgroups/ebpf/devicefilter"
 	"github.com/opencontainers/runc/libcontainer/configs"
 	"github.com/opencontainers/runc/libcontainer/devices"
-<<<<<<< HEAD
-=======
 	"github.com/opencontainers/runc/libcontainer/userns"
 
->>>>>>> 0f466983
 	"github.com/pkg/errors"
 	"golang.org/x/sys/unix"
 )
@@ -70,20 +67,6 @@
 		return errors.Errorf("cannot get dir FD for %s", dirPath)
 	}
 	defer unix.Close(dirFD)
-<<<<<<< HEAD
-	// XXX: This code is currently incorrect when it comes to updating an
-	//      existing cgroup with new rules (new rulesets are just appended to
-	//      the program list because this uses BPF_F_ALLOW_MULTI). If we didn't
-	//      use BPF_F_ALLOW_MULTI we could actually atomically swap the
-	//      programs.
-	//
-	//      The real issue is that BPF_F_ALLOW_MULTI makes it hard to have a
-	//      race-free blacklist because it acts as a whitelist by default, and
-	//      having a deny-everything program cannot be overridden by other
-	//      programs. You could temporarily insert a deny-everything program
-	//      but that would result in spurrious failures during updates.
-=======
->>>>>>> 0f466983
 	if _, err := ebpf.LoadAttachCgroupDeviceFilter(insts, license, dirFD); err != nil {
 		if !canSkipEBPFError(r) {
 			return err
