--- conflicted
+++ resolved
@@ -49,11 +49,7 @@
 }
 
 func statCpu(dirPath string, stats *cgroups.Stats) error {
-<<<<<<< HEAD
-	f, err := fscommon.OpenFile(dirPath, "cpu.stat", os.O_RDONLY)
-=======
 	f, err := cgroups.OpenFile(dirPath, "cpu.stat", os.O_RDONLY)
->>>>>>> 0f466983
 	if err != nil {
 		return err
 	}
