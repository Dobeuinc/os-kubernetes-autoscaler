// +build linux

package cgroups

import (
	"bufio"
	"errors"
	"fmt"
	"io"
	"io/ioutil"
	"os"
	"path/filepath"
	"strconv"
	"strings"
	"sync"
	"time"

<<<<<<< HEAD
	"github.com/opencontainers/runc/libcontainer/cgroups/fscommon"
	"github.com/opencontainers/runc/libcontainer/system"
=======
	"github.com/opencontainers/runc/libcontainer/userns"
>>>>>>> 0f466983
	"github.com/sirupsen/logrus"
	"golang.org/x/sys/unix"
)

const (
	CgroupProcesses   = "cgroup.procs"
	unifiedMountpoint = "/sys/fs/cgroup"
)

var (
	isUnifiedOnce sync.Once
	isUnified     bool
)

// IsCgroup2UnifiedMode returns whether we are running in cgroup v2 unified mode.
func IsCgroup2UnifiedMode() bool {
	isUnifiedOnce.Do(func() {
		var st unix.Statfs_t
		err := unix.Statfs(unifiedMountpoint, &st)
		if err != nil {
<<<<<<< HEAD
			if os.IsNotExist(err) && system.RunningInUserNS() {
=======
			if os.IsNotExist(err) && userns.RunningInUserNS() {
>>>>>>> 0f466983
				// ignore the "not found" error if running in userns
				logrus.WithError(err).Debugf("%s missing, assuming cgroup v1", unifiedMountpoint)
				isUnified = false
				return
			}
			panic(fmt.Sprintf("cannot statfs cgroup root: %s", err))
		}
		isUnified = st.Type == unix.CGROUP2_SUPER_MAGIC
	})
	return isUnified
}

type Mount struct {
	Mountpoint string
	Root       string
	Subsystems []string
}

// GetCgroupMounts returns the mounts for the cgroup subsystems.
// all indicates whether to return just the first instance or all the mounts.
// This function should not be used from cgroupv2 code, as in this case
// all the controllers are available under the constant unifiedMountpoint.
func GetCgroupMounts(all bool) ([]Mount, error) {
	if IsCgroup2UnifiedMode() {
		// TODO: remove cgroupv2 case once all external users are converted
		availableControllers, err := GetAllSubsystems()
		if err != nil {
			return nil, err
		}
		m := Mount{
			Mountpoint: unifiedMountpoint,
			Root:       unifiedMountpoint,
			Subsystems: availableControllers,
		}
		return []Mount{m}, nil
	}

	return getCgroupMountsV1(all)
}

// GetAllSubsystems returns all the cgroup subsystems supported by the kernel
func GetAllSubsystems() ([]string, error) {
	// /proc/cgroups is meaningless for v2
	// https://github.com/torvalds/linux/blob/v5.3/Documentation/admin-guide/cgroup-v2.rst#deprecated-v1-core-features
	if IsCgroup2UnifiedMode() {
		// "pseudo" controllers do not appear in /sys/fs/cgroup/cgroup.controllers.
		// - devices: implemented in kernel 4.15
		// - freezer: implemented in kernel 5.2
		// We assume these are always available, as it is hard to detect availability.
		pseudo := []string{"devices", "freezer"}
<<<<<<< HEAD
		data, err := fscommon.ReadFile("/sys/fs/cgroup", "cgroup.controllers")
=======
		data, err := ReadFile("/sys/fs/cgroup", "cgroup.controllers")
>>>>>>> 0f466983
		if err != nil {
			return nil, err
		}
		subsystems := append(pseudo, strings.Fields(data)...)
		return subsystems, nil
	}
	f, err := os.Open("/proc/cgroups")
	if err != nil {
		return nil, err
	}
	defer f.Close()

	subsystems := []string{}

	s := bufio.NewScanner(f)
	for s.Scan() {
		text := s.Text()
		if text[0] != '#' {
			parts := strings.Fields(text)
			if len(parts) >= 4 && parts[3] != "0" {
				subsystems = append(subsystems, parts[0])
			}
		}
	}
	if err := s.Err(); err != nil {
		return nil, err
	}
	return subsystems, nil
}

func readProcsFile(file string) ([]int, error) {
	f, err := os.Open(file)
	if err != nil {
		return nil, err
	}
	defer f.Close()

	var (
		s   = bufio.NewScanner(f)
		out = []int{}
	)

	for s.Scan() {
		if t := s.Text(); t != "" {
			pid, err := strconv.Atoi(t)
			if err != nil {
				return nil, err
			}
			out = append(out, pid)
		}
	}
	return out, s.Err()
}

// ParseCgroupFile parses the given cgroup file, typically /proc/self/cgroup
// or /proc/<pid>/cgroup, into a map of subsystems to cgroup paths, e.g.
//   "cpu": "/user.slice/user-1000.slice"
//   "pids": "/user.slice/user-1000.slice"
// etc.
//
// Note that for cgroup v2 unified hierarchy, there are no per-controller
// cgroup paths, so the resulting map will have a single element where the key
// is empty string ("") and the value is the cgroup path the <pid> is in.
func ParseCgroupFile(path string) (map[string]string, error) {
	f, err := os.Open(path)
	if err != nil {
		return nil, err
	}
	defer f.Close()

	return parseCgroupFromReader(f)
}

// helper function for ParseCgroupFile to make testing easier
func parseCgroupFromReader(r io.Reader) (map[string]string, error) {
	s := bufio.NewScanner(r)
	cgroups := make(map[string]string)

	for s.Scan() {
		text := s.Text()
		// from cgroups(7):
		// /proc/[pid]/cgroup
		// ...
		// For each cgroup hierarchy ... there is one entry
		// containing three colon-separated fields of the form:
		//     hierarchy-ID:subsystem-list:cgroup-path
		parts := strings.SplitN(text, ":", 3)
		if len(parts) < 3 {
			return nil, fmt.Errorf("invalid cgroup entry: must contain at least two colons: %v", text)
		}

		for _, subs := range strings.Split(parts[1], ",") {
			cgroups[subs] = parts[2]
		}
	}
	if err := s.Err(); err != nil {
		return nil, err
	}

	return cgroups, nil
}

func PathExists(path string) bool {
	if _, err := os.Stat(path); err != nil {
		return false
	}
	return true
}

func EnterPid(cgroupPaths map[string]string, pid int) error {
	for _, path := range cgroupPaths {
		if PathExists(path) {
			if err := WriteCgroupProc(path, pid); err != nil {
				return err
			}
		}
	}
	return nil
}

func rmdir(path string) error {
	err := unix.Rmdir(path)
	if err == nil || err == unix.ENOENT {
		return nil
	}
	return &os.PathError{Op: "rmdir", Path: path, Err: err}
}

// RemovePath aims to remove cgroup path. It does so recursively,
// by removing any subdirectories (sub-cgroups) first.
func RemovePath(path string) error {
	// try the fast path first
	if err := rmdir(path); err == nil {
		return nil
	}

	infos, err := ioutil.ReadDir(path)
	if err != nil {
		if os.IsNotExist(err) {
			err = nil
		}
		return err
	}
	for _, info := range infos {
		if info.IsDir() {
			// We should remove subcgroups dir first
			if err = RemovePath(filepath.Join(path, info.Name())); err != nil {
				break
			}
		}
	}
	if err == nil {
		err = rmdir(path)
	}
	return err
}

// RemovePaths iterates over the provided paths removing them.
// We trying to remove all paths five times with increasing delay between tries.
// If after all there are not removed cgroups - appropriate error will be
// returned.
func RemovePaths(paths map[string]string) (err error) {
	const retries = 5
	delay := 10 * time.Millisecond
	for i := 0; i < retries; i++ {
		if i != 0 {
			time.Sleep(delay)
			delay *= 2
		}
		for s, p := range paths {
			if err := RemovePath(p); err != nil {
				// do not log intermediate iterations
				switch i {
				case 0:
					logrus.WithError(err).Warnf("Failed to remove cgroup (will retry)")
				case retries - 1:
					logrus.WithError(err).Error("Failed to remove cgroup")
				}
<<<<<<< HEAD

=======
>>>>>>> 0f466983
			}
			_, err := os.Stat(p)
			// We need this strange way of checking cgroups existence because
			// RemoveAll almost always returns error, even on already removed
			// cgroups
			if os.IsNotExist(err) {
				delete(paths, s)
			}
		}
		if len(paths) == 0 {
			//nolint:ineffassign,staticcheck // done to help garbage collecting: opencontainers/runc#2506
			paths = make(map[string]string)
			return nil
		}
	}
	return fmt.Errorf("Failed to remove paths: %v", paths)
}

func GetHugePageSize() ([]string, error) {
	dir, err := os.OpenFile("/sys/kernel/mm/hugepages", unix.O_DIRECTORY|unix.O_RDONLY, 0)
	if err != nil {
		return nil, err
	}
	files, err := dir.Readdirnames(0)
	dir.Close()
	if err != nil {
		return nil, err
	}

	return getHugePageSizeFromFilenames(files)
}

func getHugePageSizeFromFilenames(fileNames []string) ([]string, error) {
	pageSizes := make([]string, 0, len(fileNames))

	for _, file := range fileNames {
		// example: hugepages-1048576kB
		val := strings.TrimPrefix(file, "hugepages-")
		if len(val) == len(file) {
			// unexpected file name: no prefix found
			continue
		}
		// The suffix is always "kB" (as of Linux 5.9)
		eLen := len(val) - 2
		val = strings.TrimSuffix(val, "kB")
		if len(val) != eLen {
			logrus.Warnf("GetHugePageSize: %s: invalid filename suffix (expected \"kB\")", file)
			continue
		}
		size, err := strconv.Atoi(val)
		if err != nil {
			return nil, err
		}
		// Model after https://git.kernel.org/pub/scm/linux/kernel/git/torvalds/linux.git/tree/mm/hugetlb_cgroup.c?id=eff48ddeab782e35e58ccc8853f7386bbae9dec4#n574
		// but in our case the size is in KB already.
		if size >= (1 << 20) {
			val = strconv.Itoa(size>>20) + "GB"
		} else if size >= (1 << 10) {
			val = strconv.Itoa(size>>10) + "MB"
		} else {
			val += "KB"
		}
		pageSizes = append(pageSizes, val)
	}

	return pageSizes, nil
}

// GetPids returns all pids, that were added to cgroup at path.
func GetPids(dir string) ([]int, error) {
	return readProcsFile(filepath.Join(dir, CgroupProcesses))
}

// GetAllPids returns all pids, that were added to cgroup at path and to all its
// subcgroups.
func GetAllPids(path string) ([]int, error) {
	var pids []int
	// collect pids from all sub-cgroups
	err := filepath.Walk(path, func(p string, info os.FileInfo, iErr error) error {
		if iErr != nil {
			return iErr
		}
		if info.IsDir() || info.Name() != CgroupProcesses {
			return nil
		}
		cPids, err := readProcsFile(p)
		if err != nil {
			return err
		}
		pids = append(pids, cPids...)
		return nil
	})
	return pids, err
}

// WriteCgroupProc writes the specified pid into the cgroup's cgroup.procs file
func WriteCgroupProc(dir string, pid int) error {
	// Normally dir should not be empty, one case is that cgroup subsystem
	// is not mounted, we will get empty dir, and we want it fail here.
	if dir == "" {
		return fmt.Errorf("no such directory for %s", CgroupProcesses)
	}

	// Dont attach any pid to the cgroup if -1 is specified as a pid
	if pid == -1 {
		return nil
	}

<<<<<<< HEAD
	file, err := fscommon.OpenFile(dir, CgroupProcesses, os.O_WRONLY)
=======
	file, err := OpenFile(dir, CgroupProcesses, os.O_WRONLY)
>>>>>>> 0f466983
	if err != nil {
		return fmt.Errorf("failed to write %v to %v: %v", pid, CgroupProcesses, err)
	}
	defer file.Close()

	for i := 0; i < 5; i++ {
		_, err = file.WriteString(strconv.Itoa(pid))
		if err == nil {
			return nil
		}

		// EINVAL might mean that the task being added to cgroup.procs is in state
		// TASK_NEW. We should attempt to do so again.
		if errors.Is(err, unix.EINVAL) {
			time.Sleep(30 * time.Millisecond)
			continue
		}

		return fmt.Errorf("failed to write %v to %v: %v", pid, CgroupProcesses, err)
	}
	return err
}

// Since the OCI spec is designed for cgroup v1, in some cases
// there is need to convert from the cgroup v1 configuration to cgroup v2
// the formula for cpuShares is y = (1 + ((x - 2) * 9999) / 262142)
// convert from [2-262144] to [1-10000]
// 262144 comes from Linux kernel definition "#define MAX_SHARES (1UL << 18)"
func ConvertCPUSharesToCgroupV2Value(cpuShares uint64) uint64 {
	if cpuShares == 0 {
		return 0
	}
	return (1 + ((cpuShares-2)*9999)/262142)
}

// ConvertMemorySwapToCgroupV2Value converts MemorySwap value from OCI spec
// for use by cgroup v2 drivers. A conversion is needed since Resources.MemorySwap
// is defined as memory+swap combined, while in cgroup v2 swap is a separate value.
func ConvertMemorySwapToCgroupV2Value(memorySwap, memory int64) (int64, error) {
	// for compatibility with cgroup1 controller, set swap to unlimited in
	// case the memory is set to unlimited, and swap is not explicitly set,
	// treating the request as "set both memory and swap to unlimited".
	if memory == -1 && memorySwap == 0 {
		return -1, nil
	}
	if memorySwap == -1 || memorySwap == 0 {
		// -1 is "max", 0 is "unset", so treat as is
		return memorySwap, nil
	}
	// sanity checks
	if memory == 0 || memory == -1 {
		return 0, errors.New("unable to set swap limit without memory limit")
	}
	if memory < 0 {
		return 0, fmt.Errorf("invalid memory value: %d", memory)
	}
	if memorySwap < memory {
		return 0, errors.New("memory+swap limit should be >= memory limit")
	}

	return memorySwap - memory, nil
}

// Since the OCI spec is designed for cgroup v1, in some cases
// there is need to convert from the cgroup v1 configuration to cgroup v2
// the formula for BlkIOWeight to IOWeight is y = (1 + (x - 10) * 9999 / 990)
// convert linearly from [10-1000] to [1-10000]
func ConvertBlkIOToIOWeightValue(blkIoWeight uint16) uint64 {
	if blkIoWeight == 0 {
		return 0
	}
	return uint64(1 + (uint64(blkIoWeight)-10)*9999/990)
}<|MERGE_RESOLUTION|>--- conflicted
+++ resolved
@@ -15,12 +15,7 @@
 	"sync"
 	"time"
 
-<<<<<<< HEAD
-	"github.com/opencontainers/runc/libcontainer/cgroups/fscommon"
-	"github.com/opencontainers/runc/libcontainer/system"
-=======
 	"github.com/opencontainers/runc/libcontainer/userns"
->>>>>>> 0f466983
 	"github.com/sirupsen/logrus"
 	"golang.org/x/sys/unix"
 )
@@ -41,11 +36,7 @@
 		var st unix.Statfs_t
 		err := unix.Statfs(unifiedMountpoint, &st)
 		if err != nil {
-<<<<<<< HEAD
-			if os.IsNotExist(err) && system.RunningInUserNS() {
-=======
 			if os.IsNotExist(err) && userns.RunningInUserNS() {
->>>>>>> 0f466983
 				// ignore the "not found" error if running in userns
 				logrus.WithError(err).Debugf("%s missing, assuming cgroup v1", unifiedMountpoint)
 				isUnified = false
@@ -96,11 +87,7 @@
 		// - freezer: implemented in kernel 5.2
 		// We assume these are always available, as it is hard to detect availability.
 		pseudo := []string{"devices", "freezer"}
-<<<<<<< HEAD
-		data, err := fscommon.ReadFile("/sys/fs/cgroup", "cgroup.controllers")
-=======
 		data, err := ReadFile("/sys/fs/cgroup", "cgroup.controllers")
->>>>>>> 0f466983
 		if err != nil {
 			return nil, err
 		}
@@ -279,10 +266,6 @@
 				case retries - 1:
 					logrus.WithError(err).Error("Failed to remove cgroup")
 				}
-<<<<<<< HEAD
-
-=======
->>>>>>> 0f466983
 			}
 			_, err := os.Stat(p)
 			// We need this strange way of checking cgroups existence because
@@ -391,11 +374,7 @@
 		return nil
 	}
 
-<<<<<<< HEAD
-	file, err := fscommon.OpenFile(dir, CgroupProcesses, os.O_WRONLY)
-=======
 	file, err := OpenFile(dir, CgroupProcesses, os.O_WRONLY)
->>>>>>> 0f466983
 	if err != nil {
 		return fmt.Errorf("failed to write %v to %v: %v", pid, CgroupProcesses, err)
 	}
