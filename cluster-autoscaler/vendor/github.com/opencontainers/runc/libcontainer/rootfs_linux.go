--- conflicted
+++ resolved
@@ -20,19 +20,12 @@
 	"github.com/opencontainers/runc/libcontainer/cgroups/fs2"
 	"github.com/opencontainers/runc/libcontainer/configs"
 	"github.com/opencontainers/runc/libcontainer/devices"
-<<<<<<< HEAD
-	"github.com/opencontainers/runc/libcontainer/system"
-=======
 	"github.com/opencontainers/runc/libcontainer/userns"
->>>>>>> 0f466983
 	"github.com/opencontainers/runc/libcontainer/utils"
 	libcontainerUtils "github.com/opencontainers/runc/libcontainer/utils"
 	"github.com/opencontainers/runtime-spec/specs-go"
 	"github.com/opencontainers/selinux/go-selinux/label"
-<<<<<<< HEAD
-=======
 	"github.com/sirupsen/logrus"
->>>>>>> 0f466983
 	"golang.org/x/sys/unix"
 )
 
@@ -183,11 +176,7 @@
 	if config.Umask != nil {
 		unix.Umask(int(*config.Umask))
 	} else {
-<<<<<<< HEAD
-		unix.Umask(0022)
-=======
 		unix.Umask(0o022)
->>>>>>> 0f466983
 	}
 	return nil
 }
@@ -423,18 +412,6 @@
 		}
 		return label.SetFileLabel(dest, mountLabel)
 	case "tmpfs":
-<<<<<<< HEAD
-		copyUp := m.Extensions&configs.EXT_COPYUP == configs.EXT_COPYUP
-		tmpDir := ""
-		// dest might be an absolute symlink, so it needs
-		// to be resolved under rootfs.
-		dest, err := securejoin.SecureJoin(rootfs, m.Destination)
-		if err != nil {
-			return err
-		}
-		m.Destination = dest
-=======
->>>>>>> 0f466983
 		stat, err := os.Stat(dest)
 		if err != nil {
 			if err := os.MkdirAll(dest, 0o755); err != nil {
@@ -678,11 +655,7 @@
 	return nil
 }
 
-<<<<<<< HEAD
-func bindMountDeviceNode(dest string, node *devices.Device) error {
-=======
 func bindMountDeviceNode(rootfs, dest string, node *devices.Device) error {
->>>>>>> 0f466983
 	f, err := os.Create(dest)
 	if err != nil && !os.IsExist(err) {
 		return err
@@ -826,10 +799,6 @@
 	}
 	flags |= uintptr(s.Flags)
 	return unix.Mount("", "/", "", flags, "")
-<<<<<<< HEAD
-
-=======
->>>>>>> 0f466983
 }
 
 func setupPtmx(config *configs.Config) error {
@@ -1085,26 +1054,6 @@
 		flags &= ^unix.MS_RDONLY
 	}
 
-<<<<<<< HEAD
-	// Mount it rw to allow chmod operation. A remount will be performed
-	// later to make it ro if set.
-	if m.Device == "tmpfs" {
-		flags &= ^unix.MS_RDONLY
-	}
-
-	copyUp := m.Extensions&configs.EXT_COPYUP == configs.EXT_COPYUP
-	if !(copyUp || strings.HasPrefix(dest, rootfs)) {
-		dest = filepath.Join(rootfs, dest)
-	}
-
-	if err := unix.Mount(m.Source, dest, m.Device, uintptr(flags), data); err != nil {
-		return err
-	}
-
-	for _, pflag := range m.PropagationFlags {
-		if err := unix.Mount("", dest, "", uintptr(pflag), ""); err != nil {
-			return err
-=======
 	// Because the destination is inside a container path which might be
 	// mutating underneath us, we verify that we are actually going to mount
 	// inside the container with WithProcfd() -- mounting through a procfd
@@ -1122,7 +1071,6 @@
 			if err := unix.Mount("", procfd, "", uintptr(pflag), ""); err != nil {
 				return err
 			}
->>>>>>> 0f466983
 		}
 		return nil
 	}); err != nil {
