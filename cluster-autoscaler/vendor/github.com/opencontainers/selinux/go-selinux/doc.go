/*
Package selinux provides a high-level interface for interacting with selinux.

<<<<<<< HEAD
This package uses a selinux build tag to enable the selinux functionality. This
allows non-linux and linux users who do not have selinux support to still use
tools that rely on this library.

=======
>>>>>>> 0f466983
Usage:

	import "github.com/opencontainers/selinux/go-selinux"

	// Ensure that selinux is enforcing mode.
	if selinux.EnforceMode() != selinux.Enforcing {
		selinux.SetEnforceMode(selinux.Enforcing)
	}

*/
package selinux<|MERGE_RESOLUTION|>--- conflicted
+++ resolved
@@ -1,13 +1,6 @@
 /*
 Package selinux provides a high-level interface for interacting with selinux.
 
-<<<<<<< HEAD
-This package uses a selinux build tag to enable the selinux functionality. This
-allows non-linux and linux users who do not have selinux support to still use
-tools that rely on this library.
-
-=======
->>>>>>> 0f466983
 Usage:
 
 	import "github.com/opencontainers/selinux/go-selinux"
