--- conflicted
+++ resolved
@@ -39,17 +39,8 @@
 	"k8s.io/autoscaler/cluster-autoscaler/utils/gpu"
 	"k8s.io/autoscaler/cluster-autoscaler/utils/tpu"
 
-<<<<<<< HEAD
-	apiv1 "k8s.io/api/core/v1"
-
-	"k8s.io/autoscaler/cluster-autoscaler/processors/status"
-	"k8s.io/autoscaler/cluster-autoscaler/utils/backoff"
-	"k8s.io/klog"
-	schedulercache "k8s.io/kubernetes/pkg/scheduler/cache"
-=======
 	"k8s.io/klog"
 	schedulernodeinfo "k8s.io/kubernetes/pkg/scheduler/nodeinfo"
->>>>>>> d09c20dc
 )
 
 const (
@@ -77,11 +68,7 @@
 	processors              *ca_processors.AutoscalingProcessors
 	initialized             bool
 	// Caches nodeInfo computed for previously seen nodes
-<<<<<<< HEAD
-	nodeInfoCache map[string]*schedulercache.NodeInfo
-=======
 	nodeInfoCache map[string]*schedulernodeinfo.NodeInfo
->>>>>>> d09c20dc
 }
 
 // NewStaticAutoscaler creates an instance of Autoscaler filled with provided parameters
@@ -114,11 +101,7 @@
 		scaleDown:               scaleDown,
 		processors:              processors,
 		clusterStateRegistry:    clusterStateRegistry,
-<<<<<<< HEAD
-		nodeInfoCache:           make(map[string]*schedulercache.NodeInfo),
-=======
 		nodeInfoCache:           make(map[string]*schedulernodeinfo.NodeInfo),
->>>>>>> d09c20dc
 	}
 }
 
@@ -163,21 +146,12 @@
 		return nil
 	}
 
-<<<<<<< HEAD
-	daemonsets, err := a.ListerRegistry.DaemonSetLister().List()
-=======
 	daemonsets, err := a.ListerRegistry.DaemonSetLister().List(labels.Everything())
->>>>>>> d09c20dc
 	if err != nil {
 		klog.Errorf("Failed to get daemonset list")
 		return errors.ToAutoscalerError(errors.ApiCallError, err)
 	}
 
-<<<<<<< HEAD
-	nodeInfosForGroups, autoscalerError := GetNodeInfosForGroups(
-		readyNodes, a.nodeInfoCache, autoscalingContext.CloudProvider, autoscalingContext.ClientSet, daemonsets, autoscalingContext.PredicateChecker)
-	if err != nil {
-=======
 	// Call CloudProvider.Refresh before any other calls to cloud provider.
 	err = a.AutoscalingContext.CloudProvider.Refresh()
 	if err != nil {
@@ -188,7 +162,6 @@
 	nodeInfosForGroups, autoscalerError := getNodeInfosForGroups(
 		readyNodes, a.nodeInfoCache, autoscalingContext.CloudProvider, autoscalingContext.ListerRegistry, daemonsets, autoscalingContext.PredicateChecker)
 	if autoscalerError != nil {
->>>>>>> d09c20dc
 		return autoscalerError.AddPrefix("failed to build node infos for node groups: ")
 	}
 
@@ -358,11 +331,7 @@
 		scaleUpStart := time.Now()
 		metrics.UpdateLastTime(metrics.ScaleUp, scaleUpStart)
 
-<<<<<<< HEAD
-		scaleUpStatus, typedErr := ScaleUp(autoscalingContext, a.processors, a.clusterStateRegistry, unschedulablePodsToHelp, readyNodes, daemonsets, nodeInfosForGroups)
-=======
 		scaleUpStatus, typedErr = ScaleUp(autoscalingContext, a.processors, a.clusterStateRegistry, unschedulablePodsToHelp, readyNodes, daemonsets, nodeInfosForGroups)
->>>>>>> d09c20dc
 
 		metrics.UpdateDurationFromStart(metrics.ScaleUp, scaleUpStart)
 
@@ -458,11 +427,7 @@
 			}
 
 			if typedErr != nil {
-<<<<<<< HEAD
-				klog.Errorf("Failed to scale down: %v", err)
-=======
 				klog.Errorf("Failed to scale down: %v", typedErr)
->>>>>>> d09c20dc
 				a.lastScaleDownFailTime = currentTime
 				return typedErr
 			}
@@ -580,19 +545,8 @@
 	return false
 }
 
-<<<<<<< HEAD
-func (a *StaticAutoscaler) updateClusterState(allNodes []*apiv1.Node, nodeInfosForGroups map[string]*schedulercache.NodeInfo, currentTime time.Time) errors.AutoscalerError {
-	err := a.AutoscalingContext.CloudProvider.Refresh()
-	if err != nil {
-		klog.Errorf("Failed to refresh cloud provider config: %v", err)
-		return errors.ToAutoscalerError(errors.CloudProviderError, err)
-	}
-
-	err = a.clusterStateRegistry.UpdateNodes(allNodes, nodeInfosForGroups, currentTime)
-=======
 func (a *StaticAutoscaler) updateClusterState(allNodes []*apiv1.Node, nodeInfosForGroups map[string]*schedulernodeinfo.NodeInfo, currentTime time.Time) errors.AutoscalerError {
 	err := a.clusterStateRegistry.UpdateNodes(allNodes, nodeInfosForGroups, currentTime)
->>>>>>> d09c20dc
 	if err != nil {
 		klog.Errorf("Failed to update node registry: %v", err)
 		a.scaleDown.CleanUpUnneededNodes()
