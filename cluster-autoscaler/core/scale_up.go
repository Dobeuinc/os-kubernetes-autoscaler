--- conflicted
+++ resolved
@@ -244,11 +244,7 @@
 // false if it didn't and error if an error occurred. Assumes that all nodes in the cluster are
 // ready and in sync with instance groups.
 func ScaleUp(context *context.AutoscalingContext, processors *ca_processors.AutoscalingProcessors, clusterStateRegistry *clusterstate.ClusterStateRegistry, unschedulablePods []*apiv1.Pod,
-<<<<<<< HEAD
-	nodes []*apiv1.Node, daemonSets []*extensionsv1.DaemonSet, nodeInfos map[string]*schedulercache.NodeInfo) (*status.ScaleUpStatus, errors.AutoscalerError) {
-=======
 	nodes []*apiv1.Node, daemonSets []*appsv1.DaemonSet, nodeInfos map[string]*schedulernodeinfo.NodeInfo) (*status.ScaleUpStatus, errors.AutoscalerError) {
->>>>>>> d09c20dc
 	// From now on we only care about unschedulable pods that were marked after the newest
 	// node became available for the scheduler.
 	if len(unschedulablePods) == 0 {
@@ -434,10 +430,6 @@
 		if context.MaxNodesTotal > 0 && len(nodes)+newNodes+len(upcomingNodes) > context.MaxNodesTotal {
 			klog.V(1).Infof("Capping size to max cluster total size (%d)", context.MaxNodesTotal)
 			newNodes = context.MaxNodesTotal - len(nodes) - len(upcomingNodes)
-<<<<<<< HEAD
-			context.LogRecorder.Eventf(apiv1.EventTypeWarning, "MaxNodesTotalReached", "Max total nodes in cluster reached: %v", newNodes)
-=======
->>>>>>> d09c20dc
 			if newNodes < 1 {
 				return &status.ScaleUpStatus{Result: status.ScaleUpError}, errors.NewAutoscalerError(
 					errors.TransientError,
@@ -689,11 +681,7 @@
 	return result
 }
 
-<<<<<<< HEAD
-func executeScaleUp(context *context.AutoscalingContext, clusterStateRegistry *clusterstate.ClusterStateRegistry, info nodegroupset.ScaleUpInfo, gpuType string) errors.AutoscalerError {
-=======
 func executeScaleUp(context *context.AutoscalingContext, clusterStateRegistry *clusterstate.ClusterStateRegistry, info nodegroupset.ScaleUpInfo, gpuType string, now time.Time) errors.AutoscalerError {
->>>>>>> d09c20dc
 	klog.V(0).Infof("Scale-up: setting group %s size to %d", info.Group.Id(), info.NewSize)
 	context.LogRecorder.Eventf(apiv1.EventTypeNormal, "ScaledUpGroup",
 		"Scale-up: setting group %s size to %d", info.Group.Id(), info.NewSize)
