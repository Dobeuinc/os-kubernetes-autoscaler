/*
Copyright 2016 The Kubernetes Authors.

Licensed under the Apache License, Version 2.0 (the "License");
you may not use this file except in compliance with the License.
You may obtain a copy of the License at

    http://www.apache.org/licenses/LICENSE-2.0

Unless required by applicable law or agreed to in writing, software
distributed under the License is distributed on an "AS IS" BASIS,
WITHOUT WARRANTIES OR CONDITIONS OF ANY KIND, either express or implied.
See the License for the specific language governing permissions and
limitations under the License.
*/

package core

import (
	"fmt"
	"testing"
	"time"

	testprovider "k8s.io/autoscaler/cluster-autoscaler/cloudprovider/test"
	"k8s.io/autoscaler/cluster-autoscaler/clusterstate"
	"k8s.io/autoscaler/cluster-autoscaler/clusterstate/utils"
	"k8s.io/autoscaler/cluster-autoscaler/config"
	"k8s.io/autoscaler/cluster-autoscaler/context"
	"k8s.io/autoscaler/cluster-autoscaler/simulator"
	"k8s.io/autoscaler/cluster-autoscaler/utils/deletetaint"
	kube_util "k8s.io/autoscaler/cluster-autoscaler/utils/kubernetes"
	. "k8s.io/autoscaler/cluster-autoscaler/utils/test"

	appsv1 "k8s.io/api/apps/v1"
	apiv1 "k8s.io/api/core/v1"
	metav1 "k8s.io/apimachinery/pkg/apis/meta/v1"
	"k8s.io/client-go/kubernetes/fake"
	kube_record "k8s.io/client-go/tools/record"
	"k8s.io/kubernetes/pkg/api/testapi"

	"github.com/stretchr/testify/assert"
	schedulernodeinfo "k8s.io/kubernetes/pkg/scheduler/nodeinfo"
)

const MiB = 1024 * 1024

func TestPodSchedulableMap(t *testing.T) {
	rc1 := apiv1.ReplicationController{
		ObjectMeta: metav1.ObjectMeta{
			Name:      "rc1",
			Namespace: "default",
			SelfLink:  testapi.Default.SelfLink("replicationcontrollers", "rc"),
			UID:       "12345678-1234-1234-1234-123456789012",
		},
	}

	rc2 := apiv1.ReplicationController{
		ObjectMeta: metav1.ObjectMeta{
			Name:      "rc2",
			Namespace: "default",
			SelfLink:  testapi.Default.SelfLink("replicationcontrollers", "rc"),
			UID:       "12345678-1234-1234-1234-12345678901a",
		},
	}

	pMap := make(podSchedulableMap)

	podInRc1_1 := BuildTestPod("podInRc1_1", 500, 1000)
	podInRc1_1.OwnerReferences = GenerateOwnerReferences(rc1.Name, "ReplicationController", "extensions/v1beta1", rc1.UID)

	podInRc2 := BuildTestPod("podInRc2", 500, 1000)
	podInRc2.OwnerReferences = GenerateOwnerReferences(rc2.Name, "ReplicationController", "extensions/v1beta1", rc2.UID)

	// Basic sanity checks
	_, found := pMap.get(podInRc1_1)
	assert.False(t, found)
	pMap.set(podInRc1_1, nil)
	err, found := pMap.get(podInRc1_1)
	assert.True(t, found)
	assert.Nil(t, err)

	cpuErr := &simulator.PredicateError{}

	// Pod in different RC
	_, found = pMap.get(podInRc2)
	assert.False(t, found)
	pMap.set(podInRc2, cpuErr)
	err, found = pMap.get(podInRc2)
	assert.True(t, found)
	assert.Equal(t, cpuErr, err)

	// Another replica in rc1
	podInRc1_2 := BuildTestPod("podInRc1_1", 500, 1000)
	podInRc1_2.OwnerReferences = GenerateOwnerReferences(rc1.Name, "ReplicationController", "extensions/v1beta1", rc1.UID)
	err, found = pMap.get(podInRc1_2)
	assert.True(t, found)
	assert.Nil(t, err)

	// A pod in rc1, but with different requests
	differentPodInRc1 := BuildTestPod("differentPodInRc1", 1000, 1000)
	differentPodInRc1.OwnerReferences = GenerateOwnerReferences(rc1.Name, "ReplicationController", "extensions/v1beta1", rc1.UID)
	_, found = pMap.get(differentPodInRc1)
	assert.False(t, found)
	pMap.set(differentPodInRc1, cpuErr)
	err, found = pMap.get(differentPodInRc1)
	assert.True(t, found)
	assert.Equal(t, cpuErr, err)

	// A non-replicated pod
	nonReplicatedPod := BuildTestPod("nonReplicatedPod", 1000, 1000)
	_, found = pMap.get(nonReplicatedPod)
	assert.False(t, found)
	pMap.set(nonReplicatedPod, err)
	_, found = pMap.get(nonReplicatedPod)
	assert.False(t, found)

	// Verify information about first pod has not been overwritten by adding
	// other pods
	err, found = pMap.get(podInRc1_1)
	assert.True(t, found)
	assert.Nil(t, err)
}

func TestFilterOutSchedulableByPacking(t *testing.T) {
	rc1 := apiv1.ReplicationController{
		ObjectMeta: metav1.ObjectMeta{
			Name:      "rc1",
			Namespace: "default",
			SelfLink:  testapi.Default.SelfLink("replicationcontrollers", "rc"),
			UID:       "12345678-1234-1234-1234-123456789012",
		},
	}

	rc2 := apiv1.ReplicationController{
		ObjectMeta: metav1.ObjectMeta{
			Name:      "rc2",
			Namespace: "default",
			SelfLink:  testapi.Default.SelfLink("replicationcontrollers", "rc"),
			UID:       "12345678-1234-1234-1234-12345678901a",
		},
	}

	p1 := BuildTestPod("p1", 1500, 200000)
	p2_1 := BuildTestPod("p2_2", 3000, 200000)
	p2_1.OwnerReferences = GenerateOwnerReferences(rc1.Name, "ReplicationController", "extensions/v1beta1", rc1.UID)
	p2_2 := BuildTestPod("p2_2", 3000, 200000)
	p2_2.OwnerReferences = GenerateOwnerReferences(rc1.Name, "ReplicationController", "extensions/v1beta1", rc1.UID)
	p3_1 := BuildTestPod("p3", 300, 200000)
	p3_1.OwnerReferences = GenerateOwnerReferences(rc2.Name, "ReplicationController", "extensions/v1beta1", rc2.UID)
	p3_2 := BuildTestPod("p3", 300, 200000)
	p3_2.OwnerReferences = GenerateOwnerReferences(rc2.Name, "ReplicationController", "extensions/v1beta1", rc2.UID)
	unschedulablePods := []*apiv1.Pod{p1, p2_1, p2_2, p3_1, p3_2}

	scheduledPod1 := BuildTestPod("s1", 100, 200000)
	scheduledPod2 := BuildTestPod("s2", 1500, 200000)
	scheduledPod3 := BuildTestPod("s3", 4000, 200000)
	var priority1 int32 = 1
	scheduledPod3.Spec.Priority = &priority1
	scheduledPod1.Spec.NodeName = "node1"
	scheduledPod2.Spec.NodeName = "node1"
	scheduledPod2.Spec.NodeName = "node1"

	podWaitingForPreemption := BuildTestPod("w1", 1500, 200000)
	var priority100 int32 = 100
	podWaitingForPreemption.Spec.Priority = &priority100
	podWaitingForPreemption.Status.NominatedNodeName = "node1"

	p4 := BuildTestPod("p4", 1800, 200000)
	p4.Spec.Priority = &priority100

	node := BuildTestNode("node1", 2000, 2000000)
	SetNodeReadyState(node, true, time.Time{})

	predicateChecker := simulator.NewTestPredicateChecker()

	res := filterOutSchedulableByPacking(unschedulablePods, []*apiv1.Node{node}, []*apiv1.Pod{scheduledPod1, scheduledPod3}, []*apiv1.Pod{}, predicateChecker, 10)
	assert.Equal(t, 3, len(res))
	assert.Equal(t, p2_1, res[0])
	assert.Equal(t, p2_2, res[1])
	assert.Equal(t, p3_2, res[2])

	res2 := filterOutSchedulableByPacking(unschedulablePods, []*apiv1.Node{node}, []*apiv1.Pod{scheduledPod1, scheduledPod2, scheduledPod3}, []*apiv1.Pod{}, predicateChecker, 10)
	assert.Equal(t, 4, len(res2))
	assert.Equal(t, p1, res2[0])
	assert.Equal(t, p2_1, res2[1])
	assert.Equal(t, p2_2, res2[2])
	assert.Equal(t, p3_2, res2[3])

	res3 := filterOutSchedulableByPacking(unschedulablePods, []*apiv1.Node{node}, []*apiv1.Pod{scheduledPod1, scheduledPod3}, []*apiv1.Pod{podWaitingForPreemption}, predicateChecker, 10)
	assert.Equal(t, 4, len(res3))
	assert.Equal(t, p1, res3[0])
	assert.Equal(t, p2_1, res3[1])
	assert.Equal(t, p2_2, res3[2])
	assert.Equal(t, p3_2, res3[3])

	res4 := filterOutSchedulableByPacking(append(unschedulablePods, p4), []*apiv1.Node{node}, []*apiv1.Pod{scheduledPod1, scheduledPod3}, []*apiv1.Pod{}, predicateChecker, 10)
	assert.Equal(t, 5, len(res4))
	assert.Equal(t, p1, res4[0])
	assert.Equal(t, p2_1, res4[1])
	assert.Equal(t, p2_2, res4[2])
	assert.Equal(t, p3_1, res4[3])
	assert.Equal(t, p3_2, res4[4])
}

func TestFilterOutSchedulableSimple(t *testing.T) {
	rc1 := apiv1.ReplicationController{
		ObjectMeta: metav1.ObjectMeta{
			Name:      "rc1",
			Namespace: "default",
			SelfLink:  testapi.Default.SelfLink("replicationcontrollers", "rc"),
			UID:       "12345678-1234-1234-1234-123456789012",
		},
	}

	rc2 := apiv1.ReplicationController{
		ObjectMeta: metav1.ObjectMeta{
			Name:      "rc2",
			Namespace: "default",
			SelfLink:  testapi.Default.SelfLink("replicationcontrollers", "rc"),
			UID:       "12345678-1234-1234-1234-12345678901a",
		},
	}

	p1 := BuildTestPod("p1", 1500, 200000)
	p2_1 := BuildTestPod("p2_2", 3000, 200000)
	p2_1.OwnerReferences = GenerateOwnerReferences(rc1.Name, "ReplicationController", "extensions/v1beta1", rc1.UID)
	p2_2 := BuildTestPod("p2_2", 3000, 200000)
	p2_2.OwnerReferences = GenerateOwnerReferences(rc1.Name, "ReplicationController", "extensions/v1beta1", rc1.UID)
	p3_1 := BuildTestPod("p3", 100, 200000)
	p3_1.OwnerReferences = GenerateOwnerReferences(rc2.Name, "ReplicationController", "extensions/v1beta1", rc2.UID)
	p3_2 := BuildTestPod("p3", 100, 200000)
	p3_2.OwnerReferences = GenerateOwnerReferences(rc2.Name, "ReplicationController", "extensions/v1beta1", rc2.UID)
	unschedulablePods := []*apiv1.Pod{p1, p2_1, p2_2, p3_1, p3_2}

	scheduledPod1 := BuildTestPod("s1", 100, 200000)
	scheduledPod2 := BuildTestPod("s2", 1500, 200000)
	scheduledPod3 := BuildTestPod("s3", 4000, 200000)
	var priority1 int32 = 1
	scheduledPod3.Spec.Priority = &priority1
	scheduledPod1.Spec.NodeName = "node1"
	scheduledPod2.Spec.NodeName = "node1"
	scheduledPod2.Spec.NodeName = "node1"

	podWaitingForPreemption := BuildTestPod("w1", 1500, 200000)
	var priority100 int32 = 100
	podWaitingForPreemption.Spec.Priority = &priority100
	podWaitingForPreemption.Status.NominatedNodeName = "node1"

	node := BuildTestNode("node1", 2000, 2000000)
	SetNodeReadyState(node, true, time.Time{})

	predicateChecker := simulator.NewTestPredicateChecker()

	res := filterOutSchedulableSimple(unschedulablePods, []*apiv1.Node{node}, []*apiv1.Pod{scheduledPod1, scheduledPod3}, []*apiv1.Pod{}, predicateChecker, 10)
	assert.Equal(t, 2, len(res))
	assert.Equal(t, p2_1, res[0])
	assert.Equal(t, p2_2, res[1])

	res2 := filterOutSchedulableSimple(unschedulablePods, []*apiv1.Node{node}, []*apiv1.Pod{scheduledPod1, scheduledPod2, scheduledPod3}, []*apiv1.Pod{}, predicateChecker, 10)
	assert.Equal(t, 3, len(res2))
	assert.Equal(t, p1, res2[0])
	assert.Equal(t, p2_1, res2[1])
	assert.Equal(t, p2_2, res2[2])

	res3 := filterOutSchedulableSimple(unschedulablePods, []*apiv1.Node{node}, []*apiv1.Pod{scheduledPod1, scheduledPod3}, []*apiv1.Pod{podWaitingForPreemption}, predicateChecker, 10)
	assert.Equal(t, 3, len(res3))
	assert.Equal(t, p1, res3[0])
	assert.Equal(t, p2_1, res3[1])
	assert.Equal(t, p2_2, res3[2])
}

func TestFilterOutExpendableAndSplit(t *testing.T) {
	var priority1 int32 = 1
	var priority100 int32 = 100

	p1 := BuildTestPod("p1", 1000, 200000)
	p1.Spec.Priority = &priority1
	p2 := BuildTestPod("p2", 1000, 200000)
	p2.Spec.Priority = &priority100

	podWaitingForPreemption1 := BuildTestPod("w1", 1000, 200000)
	podWaitingForPreemption1.Spec.Priority = &priority1
	podWaitingForPreemption1.Status.NominatedNodeName = "node1"
	podWaitingForPreemption2 := BuildTestPod("w2", 1000, 200000)
	podWaitingForPreemption2.Spec.Priority = &priority100
	podWaitingForPreemption2.Status.NominatedNodeName = "node1"

	res1, res2 := filterOutExpendableAndSplit([]*apiv1.Pod{p1, p2, podWaitingForPreemption1, podWaitingForPreemption2}, 0)
	assert.Equal(t, 2, len(res1))
	assert.Equal(t, p1, res1[0])
	assert.Equal(t, p2, res1[1])
	assert.Equal(t, 2, len(res2))
	assert.Equal(t, podWaitingForPreemption1, res2[0])
	assert.Equal(t, podWaitingForPreemption2, res2[1])

	res1, res2 = filterOutExpendableAndSplit([]*apiv1.Pod{p1, p2, podWaitingForPreemption1, podWaitingForPreemption2}, 10)
	assert.Equal(t, 1, len(res1))
	assert.Equal(t, p2, res1[0])
	assert.Equal(t, 1, len(res2))
	assert.Equal(t, podWaitingForPreemption2, res2[0])
}

func TestFilterOutExpendablePods(t *testing.T) {
	p1 := BuildTestPod("p1", 1500, 200000)
	p2 := BuildTestPod("p2", 3000, 200000)

	podWaitingForPreemption1 := BuildTestPod("w1", 1500, 200000)
	var priority1 int32 = -10
	podWaitingForPreemption1.Spec.Priority = &priority1
	podWaitingForPreemption1.Status.NominatedNodeName = "node1"

	podWaitingForPreemption2 := BuildTestPod("w1", 1500, 200000)
	var priority2 int32 = 10
	podWaitingForPreemption2.Spec.Priority = &priority2
	podWaitingForPreemption2.Status.NominatedNodeName = "node1"

	res := filterOutExpendablePods([]*apiv1.Pod{p1, p2, podWaitingForPreemption1, podWaitingForPreemption2}, 0)
	assert.Equal(t, 3, len(res))
	assert.Equal(t, p1, res[0])
	assert.Equal(t, p2, res[1])
	assert.Equal(t, podWaitingForPreemption2, res[2])
}

func TestFilterSchedulablePodsForNode(t *testing.T) {
	rc1 := apiv1.ReplicationController{
		ObjectMeta: metav1.ObjectMeta{
			Name:      "rc1",
			Namespace: "default",
			SelfLink:  testapi.Default.SelfLink("replicationcontrollers", "rc"),
			UID:       "12345678-1234-1234-1234-123456789012",
		},
	}

	rc2 := apiv1.ReplicationController{
		ObjectMeta: metav1.ObjectMeta{
			Name:      "rc2",
			Namespace: "default",
			SelfLink:  testapi.Default.SelfLink("replicationcontrollers", "rc"),
			UID:       "12345678-1234-1234-1234-12345678901a",
		},
	}

	p1 := BuildTestPod("p1", 1500, 200000)
	p2_1 := BuildTestPod("p2_2", 3000, 200000)
	p2_1.OwnerReferences = GenerateOwnerReferences(rc1.Name, "ReplicationController", "extensions/v1beta1", rc1.UID)
	p2_2 := BuildTestPod("p2_2", 3000, 200000)
	p2_2.OwnerReferences = GenerateOwnerReferences(rc1.Name, "ReplicationController", "extensions/v1beta1", rc1.UID)
	p3_1 := BuildTestPod("p3", 100, 200000)
	p3_1.OwnerReferences = GenerateOwnerReferences(rc2.Name, "ReplicationController", "extensions/v1beta1", rc2.UID)
	p3_2 := BuildTestPod("p3", 100, 200000)
	p3_2.OwnerReferences = GenerateOwnerReferences(rc2.Name, "ReplicationController", "extensions/v1beta1", rc2.UID)
	unschedulablePods := []*apiv1.Pod{p1, p2_1, p2_2, p3_1, p3_2}

	tn := BuildTestNode("T1-abc", 2000, 2000000)
	SetNodeReadyState(tn, true, time.Time{})
	tni := schedulernodeinfo.NewNodeInfo()
	tni.SetNode(tn)

	context := &context.AutoscalingContext{
		PredicateChecker: simulator.NewTestPredicateChecker(),
	}

	res := checkPodsSchedulableOnNode(context, unschedulablePods, "T1-abc", tni)
	wantedSchedulable := []*apiv1.Pod{p1, p3_1, p3_2}
	wantedUnschedulable := []*apiv1.Pod{p2_1, p2_2}

	assert.Equal(t, 5, len(res))
	for _, pod := range wantedSchedulable {
		err, found := res[pod]
		assert.True(t, found)
		assert.Nil(t, err)
	}
	for _, pod := range wantedUnschedulable {
		err, found := res[pod]
		assert.True(t, found)
		assert.NotNil(t, err)
	}
}

func TestGetNodeInfosForGroups(t *testing.T) {
	ready1 := BuildTestNode("n1", 1000, 1000)
	SetNodeReadyState(ready1, true, time.Now())
	ready2 := BuildTestNode("n2", 2000, 2000)
	SetNodeReadyState(ready2, true, time.Now())
	unready3 := BuildTestNode("n3", 3000, 3000)
	SetNodeReadyState(unready3, false, time.Now())
	unready4 := BuildTestNode("n4", 4000, 4000)
	SetNodeReadyState(unready4, false, time.Now())

	tn := BuildTestNode("tn", 5000, 5000)
<<<<<<< HEAD
	tni := schedulercache.NewNodeInfo()
=======
	tni := schedulernodeinfo.NewNodeInfo()
>>>>>>> d09c20dc
	tni.SetNode(tn)

	// Cloud provider with TemplateNodeInfo implemented.
	provider1 := testprovider.NewTestAutoprovisioningCloudProvider(
		nil, nil, nil, nil, nil,
<<<<<<< HEAD
		map[string]*schedulercache.NodeInfo{"ng3": tni, "ng4": tni})
=======
		map[string]*schedulernodeinfo.NodeInfo{"ng3": tni, "ng4": tni})
>>>>>>> d09c20dc
	provider1.AddNodeGroup("ng1", 1, 10, 1) // Nodegroup with ready node.
	provider1.AddNode("ng1", ready1)
	provider1.AddNodeGroup("ng2", 1, 10, 1) // Nodegroup with ready and unready node.
	provider1.AddNode("ng2", ready2)
	provider1.AddNode("ng2", unready3)
	provider1.AddNodeGroup("ng3", 1, 10, 1) // Nodegroup with unready node.
	provider1.AddNode("ng3", unready4)
	provider1.AddNodeGroup("ng4", 0, 1000, 0) // Nodegroup without nodes.

	// Cloud provider with TemplateNodeInfo not implemented.
	provider2 := testprovider.NewTestAutoprovisioningCloudProvider(nil, nil, nil, nil, nil, nil)
	provider2.AddNodeGroup("ng5", 1, 10, 1) // Nodegroup without nodes.

	podLister := kube_util.NewTestPodLister([]*apiv1.Pod{})
	registry := kube_util.NewListerRegistry(nil, nil, podLister, nil, nil, nil, nil, nil, nil, nil)

	predicateChecker := simulator.NewTestPredicateChecker()

<<<<<<< HEAD
	res, err := GetNodeInfosForGroups([]*apiv1.Node{unready4, unready3, ready2, ready1}, nil,
		provider1, fakeClient, []*extensionsv1.DaemonSet{}, predicateChecker)
=======
	res, err := getNodeInfosForGroups([]*apiv1.Node{unready4, unready3, ready2, ready1}, nil,
		provider1, registry, []*appsv1.DaemonSet{}, predicateChecker)
>>>>>>> d09c20dc
	assert.NoError(t, err)
	assert.Equal(t, 4, len(res))
	info, found := res["ng1"]
	assert.True(t, found)
	assertEqualNodeCapacities(t, ready1, info.Node())
	info, found = res["ng2"]
	assert.True(t, found)
	assertEqualNodeCapacities(t, ready2, info.Node())
	info, found = res["ng3"]
	assert.True(t, found)
	assertEqualNodeCapacities(t, tn, info.Node())
	info, found = res["ng4"]
	assert.True(t, found)
	assertEqualNodeCapacities(t, tn, info.Node())

	// Test for a nodegroup without nodes and TemplateNodeInfo not implemented by cloud proivder
<<<<<<< HEAD
	res, err = GetNodeInfosForGroups([]*apiv1.Node{}, nil, provider2, fakeClient,
		[]*extensionsv1.DaemonSet{}, predicateChecker)
=======
	res, err = getNodeInfosForGroups([]*apiv1.Node{}, nil, provider2, registry,
		[]*appsv1.DaemonSet{}, predicateChecker)
>>>>>>> d09c20dc
	assert.NoError(t, err)
	assert.Equal(t, 0, len(res))
}

func TestGetNodeInfosForGroupsCache(t *testing.T) {
	ready1 := BuildTestNode("n1", 1000, 1000)
	SetNodeReadyState(ready1, true, time.Now())
	ready2 := BuildTestNode("n2", 2000, 2000)
	SetNodeReadyState(ready2, true, time.Now())
	unready3 := BuildTestNode("n3", 3000, 3000)
	SetNodeReadyState(unready3, false, time.Now())
	unready4 := BuildTestNode("n4", 4000, 4000)
	SetNodeReadyState(unready4, false, time.Now())
	ready5 := BuildTestNode("n5", 5000, 5000)
	SetNodeReadyState(ready5, true, time.Now())
	ready6 := BuildTestNode("n6", 6000, 6000)
	SetNodeReadyState(ready6, true, time.Now())

	tn := BuildTestNode("tn", 10000, 10000)
<<<<<<< HEAD
	tni := schedulercache.NewNodeInfo()
=======
	tni := schedulernodeinfo.NewNodeInfo()
>>>>>>> d09c20dc
	tni.SetNode(tn)

	lastDeletedGroup := ""
	onDeleteGroup := func(id string) error {
		lastDeletedGroup = id
		return nil
	}

	// Cloud provider with TemplateNodeInfo implemented.
	provider1 := testprovider.NewTestAutoprovisioningCloudProvider(
		nil, nil, nil, onDeleteGroup, nil,
<<<<<<< HEAD
		map[string]*schedulercache.NodeInfo{"ng3": tni, "ng4": tni})
=======
		map[string]*schedulernodeinfo.NodeInfo{"ng3": tni, "ng4": tni})
>>>>>>> d09c20dc
	provider1.AddNodeGroup("ng1", 1, 10, 1) // Nodegroup with ready node.
	provider1.AddNode("ng1", ready1)
	provider1.AddNodeGroup("ng2", 1, 10, 1) // Nodegroup with ready and unready node.
	provider1.AddNode("ng2", ready2)
	provider1.AddNode("ng2", unready3)
	provider1.AddNodeGroup("ng3", 1, 10, 1) // Nodegroup with unready node (and 1 previously ready node).
	provider1.AddNode("ng3", unready4)
	provider1.AddNode("ng3", ready5)
	provider1.AddNodeGroup("ng4", 0, 1000, 0) // Nodegroup without nodes (and 1 previously ready node).
	provider1.AddNode("ng4", ready6)

<<<<<<< HEAD
	fakeClient := &fake.Clientset{}
	fakeClient.Fake.AddReactor("list", "pods", func(action core.Action) (bool, runtime.Object, error) {
		return true, &apiv1.PodList{Items: []apiv1.Pod{}}, nil
	})

	predicateChecker := simulator.NewTestPredicateChecker()

	nodeInfoCache := make(map[string]*schedulercache.NodeInfo)

	// Fill cache
	res, err := GetNodeInfosForGroups([]*apiv1.Node{unready4, unready3, ready2, ready1}, nodeInfoCache,
		provider1, fakeClient, []*extensionsv1.DaemonSet{}, predicateChecker)
=======
	podLister := kube_util.NewTestPodLister([]*apiv1.Pod{})
	registry := kube_util.NewListerRegistry(nil, nil, podLister, nil, nil, nil, nil, nil, nil, nil)

	predicateChecker := simulator.NewTestPredicateChecker()

	nodeInfoCache := make(map[string]*schedulernodeinfo.NodeInfo)

	// Fill cache
	res, err := getNodeInfosForGroups([]*apiv1.Node{unready4, unready3, ready2, ready1}, nodeInfoCache,
		provider1, registry, []*appsv1.DaemonSet{}, predicateChecker)
>>>>>>> d09c20dc
	assert.NoError(t, err)
	// Check results
	assert.Equal(t, 4, len(res))
	info, found := res["ng1"]
	assert.True(t, found)
	assertEqualNodeCapacities(t, ready1, info.Node())
	info, found = res["ng2"]
	assert.True(t, found)
	assertEqualNodeCapacities(t, ready2, info.Node())
	info, found = res["ng3"]
	assert.True(t, found)
	assertEqualNodeCapacities(t, tn, info.Node())
	info, found = res["ng4"]
	assert.True(t, found)
	assertEqualNodeCapacities(t, tn, info.Node())
	// Check cache
	cachedInfo, found := nodeInfoCache["ng1"]
	assert.True(t, found)
	assertEqualNodeCapacities(t, ready1, cachedInfo.Node())
	cachedInfo, found = nodeInfoCache["ng2"]
	assert.True(t, found)
	assertEqualNodeCapacities(t, ready2, cachedInfo.Node())
	cachedInfo, found = nodeInfoCache["ng3"]
	assert.False(t, found)
	cachedInfo, found = nodeInfoCache["ng4"]
	assert.False(t, found)

	// Invalidate part of cache in two different ways
	provider1.DeleteNodeGroup("ng1")
	provider1.GetNodeGroup("ng3").Delete()
	assert.Equal(t, "ng3", lastDeletedGroup)

	// Check cache with all nodes removed
<<<<<<< HEAD
	res, err = GetNodeInfosForGroups([]*apiv1.Node{}, nodeInfoCache,
		provider1, fakeClient, []*extensionsv1.DaemonSet{}, predicateChecker)
=======
	res, err = getNodeInfosForGroups([]*apiv1.Node{}, nodeInfoCache,
		provider1, registry, []*appsv1.DaemonSet{}, predicateChecker)
>>>>>>> d09c20dc
	assert.NoError(t, err)
	// Check results
	assert.Equal(t, 2, len(res))
	info, found = res["ng2"]
	assert.True(t, found)
	assertEqualNodeCapacities(t, ready2, info.Node())
	// Check ng4 result and cache
	info, found = res["ng4"]
	assert.True(t, found)
	assertEqualNodeCapacities(t, tn, info.Node())
	// Check cache
	cachedInfo, found = nodeInfoCache["ng2"]
	assert.True(t, found)
	assertEqualNodeCapacities(t, ready2, cachedInfo.Node())
	cachedInfo, found = nodeInfoCache["ng4"]
	assert.False(t, found)

	// Fill cache manually
<<<<<<< HEAD
	infoNg4Node6 := schedulercache.NewNodeInfo()
	err2 := infoNg4Node6.SetNode(ready6.DeepCopy())
	assert.NoError(t, err2)
	nodeInfoCache = map[string]*schedulercache.NodeInfo{"ng4": infoNg4Node6}
	// Check if cache was used
	res, err = GetNodeInfosForGroups([]*apiv1.Node{ready1, ready2}, nodeInfoCache,
		provider1, fakeClient, []*extensionsv1.DaemonSet{}, predicateChecker)
=======
	infoNg4Node6 := schedulernodeinfo.NewNodeInfo()
	err2 := infoNg4Node6.SetNode(ready6.DeepCopy())
	assert.NoError(t, err2)
	nodeInfoCache = map[string]*schedulernodeinfo.NodeInfo{"ng4": infoNg4Node6}
	// Check if cache was used
	res, err = getNodeInfosForGroups([]*apiv1.Node{ready1, ready2}, nodeInfoCache,
		provider1, registry, []*appsv1.DaemonSet{}, predicateChecker)
>>>>>>> d09c20dc
	assert.NoError(t, err)
	assert.Equal(t, 2, len(res))
	info, found = res["ng2"]
	assert.True(t, found)
	assertEqualNodeCapacities(t, ready2, info.Node())
	info, found = res["ng4"]
	assert.True(t, found)
	assertEqualNodeCapacities(t, ready6, info.Node())
}

func assertEqualNodeCapacities(t *testing.T, expected, actual *apiv1.Node) {
	t.Helper()
	assert.Equal(t, getNodeResource(expected, apiv1.ResourceCPU), getNodeResource(actual, apiv1.ResourceCPU), "CPU should be the same")
	assert.Equal(t, getNodeResource(expected, apiv1.ResourceMemory), getNodeResource(actual, apiv1.ResourceMemory), "Memory should be the same")
}

func TestRemoveOldUnregisteredNodes(t *testing.T) {
	deletedNodes := make(chan string, 10)

	now := time.Now()

	ng1_1 := BuildTestNode("ng1-1", 1000, 1000)
	ng1_1.Spec.ProviderID = "ng1-1"
	ng1_2 := BuildTestNode("ng1-2", 1000, 1000)
	ng1_2.Spec.ProviderID = "ng1-2"
	provider := testprovider.NewTestCloudProvider(nil, func(nodegroup string, node string) error {
		deletedNodes <- fmt.Sprintf("%s/%s", nodegroup, node)
		return nil
	})
	provider.AddNodeGroup("ng1", 1, 10, 2)
	provider.AddNode("ng1", ng1_1)
	provider.AddNode("ng1", ng1_2)

	fakeClient := &fake.Clientset{}
	fakeLogRecorder, _ := utils.NewStatusMapRecorder(fakeClient, "kube-system", kube_record.NewFakeRecorder(5), false)
	clusterState := clusterstate.NewClusterStateRegistry(provider, clusterstate.ClusterStateRegistryConfig{
		MaxTotalUnreadyPercentage: 10,
		OkTotalUnreadyCount:       1,
	}, fakeLogRecorder, newBackoff())
	err := clusterState.UpdateNodes([]*apiv1.Node{ng1_1}, nil, now.Add(-time.Hour))
	assert.NoError(t, err)

	context := &context.AutoscalingContext{
		AutoscalingOptions: config.AutoscalingOptions{
			MaxNodeProvisionTime: 45 * time.Minute,
		},
		CloudProvider: provider,
	}
	unregisteredNodes := clusterState.GetUnregisteredNodes()
	assert.Equal(t, 1, len(unregisteredNodes))

	// Nothing should be removed. The unregistered node is not old enough.
	removed, err := removeOldUnregisteredNodes(unregisteredNodes, context, now.Add(-50*time.Minute), fakeLogRecorder)
	assert.NoError(t, err)
	assert.False(t, removed)

	// ng1_2 should be removed.
	removed, err = removeOldUnregisteredNodes(unregisteredNodes, context, now, fakeLogRecorder)
	assert.NoError(t, err)
	assert.True(t, removed)
	deletedNode := getStringFromChan(deletedNodes)
	assert.Equal(t, "ng1/ng1-2", deletedNode)
}

func TestSanitizeNodeInfo(t *testing.T) {
	pod := BuildTestPod("p1", 80, 0)
	pod.Spec.NodeName = "n1"

	node := BuildTestNode("node", 1000, 1000)

	nodeInfo := schedulernodeinfo.NewNodeInfo(pod)
	nodeInfo.SetNode(node)

	res, err := sanitizeNodeInfo(nodeInfo, "test-group")
	assert.NoError(t, err)
	assert.Equal(t, 1, len(res.Pods()))
}

func TestSanitizeLabels(t *testing.T) {
	oldNode := BuildTestNode("ng1-1", 1000, 1000)
	oldNode.Labels = map[string]string{
<<<<<<< HEAD
		kubeletapis.LabelHostname: "abc",
		"x":                       "y",
=======
		apiv1.LabelHostname: "abc",
		"x":                 "y",
>>>>>>> d09c20dc
	}
	node, err := sanitizeTemplateNode(oldNode, "bzium")
	assert.NoError(t, err)
	assert.NotEqual(t, node.Labels[apiv1.LabelHostname], "abc")
	assert.Equal(t, node.Labels["x"], "y")
	assert.NotEqual(t, node.Name, oldNode.Name)
	assert.Equal(t, node.Labels[apiv1.LabelHostname], node.Name)
}

func TestSanitizeTaints(t *testing.T) {
	oldNode := BuildTestNode("ng1-1", 1000, 1000)
	taints := make([]apiv1.Taint, 0)
	taints = append(taints, apiv1.Taint{
		Key:    ReschedulerTaintKey,
		Value:  "test1",
		Effect: apiv1.TaintEffectNoSchedule,
	})
	taints = append(taints, apiv1.Taint{
		Key:    "test-taint",
		Value:  "test2",
		Effect: apiv1.TaintEffectNoSchedule,
	})
	taints = append(taints, apiv1.Taint{
		Key:    deletetaint.ToBeDeletedTaint,
		Value:  "1",
		Effect: apiv1.TaintEffectNoSchedule,
	})
	oldNode.Spec.Taints = taints
	node, err := sanitizeTemplateNode(oldNode, "bzium")
	assert.NoError(t, err)
	assert.Equal(t, len(node.Spec.Taints), 1)
	assert.Equal(t, node.Spec.Taints[0].Key, "test-taint")
}

func TestRemoveFixNodeTargetSize(t *testing.T) {
	sizeChanges := make(chan string, 10)
	now := time.Now()

	ng1_1 := BuildTestNode("ng1-1", 1000, 1000)
	ng1_1.Spec.ProviderID = "ng1-1"
	provider := testprovider.NewTestCloudProvider(func(nodegroup string, delta int) error {
		sizeChanges <- fmt.Sprintf("%s/%d", nodegroup, delta)
		return nil
	}, nil)
	provider.AddNodeGroup("ng1", 1, 10, 3)
	provider.AddNode("ng1", ng1_1)

	fakeClient := &fake.Clientset{}
	fakeLogRecorder, _ := utils.NewStatusMapRecorder(fakeClient, "kube-system", kube_record.NewFakeRecorder(5), false)
	clusterState := clusterstate.NewClusterStateRegistry(provider, clusterstate.ClusterStateRegistryConfig{
		MaxTotalUnreadyPercentage: 10,
		OkTotalUnreadyCount:       1,
	}, fakeLogRecorder, newBackoff())
	err := clusterState.UpdateNodes([]*apiv1.Node{ng1_1}, nil, now.Add(-time.Hour))
	assert.NoError(t, err)

	context := &context.AutoscalingContext{
		AutoscalingOptions: config.AutoscalingOptions{
			MaxNodeProvisionTime: 45 * time.Minute,
		},
		CloudProvider: provider,
	}

	// Nothing should be fixed. The incorrect size state is not old enough.
	removed, err := fixNodeGroupSize(context, clusterState, now.Add(-50*time.Minute))
	assert.NoError(t, err)
	assert.False(t, removed)

	// Node group should be decreased.
	removed, err = fixNodeGroupSize(context, clusterState, now)
	assert.NoError(t, err)
	assert.True(t, removed)
	change := getStringFromChan(sizeChanges)
	assert.Equal(t, "ng1/-2", change)
}

func TestGetPotentiallyUnneededNodes(t *testing.T) {
	ng1_1 := BuildTestNode("ng1-1", 1000, 1000)
	ng1_2 := BuildTestNode("ng1-2", 1000, 1000)
	ng2_1 := BuildTestNode("ng2-1", 1000, 1000)
	noNg := BuildTestNode("no-ng", 1000, 1000)
	provider := testprovider.NewTestCloudProvider(nil, nil)
	provider.AddNodeGroup("ng1", 1, 10, 2)
	provider.AddNodeGroup("ng2", 1, 10, 1)
	provider.AddNode("ng1", ng1_1)
	provider.AddNode("ng1", ng1_2)
	provider.AddNode("ng2", ng2_1)

	context := &context.AutoscalingContext{
		CloudProvider: provider,
	}

	result := getPotentiallyUnneededNodes(context, []*apiv1.Node{ng1_1, ng1_2, ng2_1, noNg})
	assert.Equal(t, 2, len(result))
	ok1 := result[0].Name == "ng1-1" && result[1].Name == "ng1-2"
	ok2 := result[1].Name == "ng1-1" && result[0].Name == "ng1-2"
	assert.True(t, ok1 || ok2)
}

func TestConfigurePredicateCheckerForLoop(t *testing.T) {
	testCases := []struct {
		affinity         *apiv1.Affinity
		predicateEnabled bool
	}{
		{
			&apiv1.Affinity{
				PodAffinity: &apiv1.PodAffinity{
					RequiredDuringSchedulingIgnoredDuringExecution: []apiv1.PodAffinityTerm{
						{},
					},
				},
			}, true},
		{
			&apiv1.Affinity{
				PodAffinity: &apiv1.PodAffinity{
					PreferredDuringSchedulingIgnoredDuringExecution: []apiv1.WeightedPodAffinityTerm{
						{},
					},
				},
			}, false},
		{
			&apiv1.Affinity{
				PodAntiAffinity: &apiv1.PodAntiAffinity{
					RequiredDuringSchedulingIgnoredDuringExecution: []apiv1.PodAffinityTerm{
						{},
					},
				},
			}, true},
		{
			&apiv1.Affinity{
				PodAntiAffinity: &apiv1.PodAntiAffinity{
					PreferredDuringSchedulingIgnoredDuringExecution: []apiv1.WeightedPodAffinityTerm{
						{},
					},
				},
			}, false},
		{
			&apiv1.Affinity{
				NodeAffinity: &apiv1.NodeAffinity{},
			}, false},
	}

	for _, tc := range testCases {
		p := BuildTestPod("p", 500, 1000)
		p.Spec.Affinity = tc.affinity
		predicateChecker := simulator.NewTestPredicateChecker()
		predicateChecker.SetAffinityPredicateEnabled(false)
		ConfigurePredicateCheckerForLoop([]*apiv1.Pod{p}, []*apiv1.Pod{}, predicateChecker)
		assert.Equal(t, tc.predicateEnabled, predicateChecker.IsAffinityPredicateEnabled())
	}
}

func TestGetNodeResource(t *testing.T) {
	node := BuildTestNode("n1", 1000, 2*MiB)

	cores := getNodeResource(node, apiv1.ResourceCPU)
	assert.Equal(t, int64(1), cores)

	memory := getNodeResource(node, apiv1.ResourceMemory)
	assert.Equal(t, int64(2*MiB), memory)

	unknownResourceValue := getNodeResource(node, "unknown resource")
	assert.Equal(t, int64(0), unknownResourceValue)

	// if we have no resources in capacity we expect getNodeResource to return 0
	nodeWithMissingCapacity := BuildTestNode("n1", 1000, 2*MiB)
	nodeWithMissingCapacity.Status.Capacity = apiv1.ResourceList{}

	cores = getNodeResource(nodeWithMissingCapacity, apiv1.ResourceCPU)
	assert.Equal(t, int64(0), cores)

	memory = getNodeResource(nodeWithMissingCapacity, apiv1.ResourceMemory)
	assert.Equal(t, int64(0), memory)

	// if we have negative values in resources we expect getNodeResource to return 0
	nodeWithNegativeCapacity := BuildTestNode("n1", -1000, -2*MiB)
	nodeWithNegativeCapacity.Status.Capacity = apiv1.ResourceList{}

	cores = getNodeResource(nodeWithNegativeCapacity, apiv1.ResourceCPU)
	assert.Equal(t, int64(0), cores)

	memory = getNodeResource(nodeWithNegativeCapacity, apiv1.ResourceMemory)
	assert.Equal(t, int64(0), memory)

}

func TestGetNodeCoresAndMemory(t *testing.T) {
	node := BuildTestNode("n1", 2000, 2048*MiB)

	cores, memory := getNodeCoresAndMemory(node)
	assert.Equal(t, int64(2), cores)
	assert.Equal(t, int64(2048*MiB), memory)

	// if we have no cpu/memory defined in capacity we expect getNodeCoresAndMemory to return 0s
	nodeWithMissingCapacity := BuildTestNode("n1", 1000, 2*MiB)
	nodeWithMissingCapacity.Status.Capacity = apiv1.ResourceList{}

	cores, memory = getNodeCoresAndMemory(nodeWithMissingCapacity)
	assert.Equal(t, int64(0), cores)
	assert.Equal(t, int64(0), memory)
}

func TestGetOldestPod(t *testing.T) {
	p1 := BuildTestPod("p1", 500, 1000)
	p1.CreationTimestamp = metav1.NewTime(time.Now().Add(-1 * time.Minute))
	p2 := BuildTestPod("p2", 500, 1000)
	p2.CreationTimestamp = metav1.NewTime(time.Now().Add(+1 * time.Minute))
	p3 := BuildTestPod("p3", 500, 1000)
	p3.CreationTimestamp = metav1.NewTime(time.Now())

	assert.Equal(t, p1.CreationTimestamp.Time, getOldestCreateTime([]*apiv1.Pod{p1, p2, p3}))
	assert.Equal(t, p1.CreationTimestamp.Time, getOldestCreateTime([]*apiv1.Pod{p3, p2, p1}))
}<|MERGE_RESOLUTION|>--- conflicted
+++ resolved
@@ -388,21 +388,13 @@
 	SetNodeReadyState(unready4, false, time.Now())
 
 	tn := BuildTestNode("tn", 5000, 5000)
-<<<<<<< HEAD
-	tni := schedulercache.NewNodeInfo()
-=======
 	tni := schedulernodeinfo.NewNodeInfo()
->>>>>>> d09c20dc
 	tni.SetNode(tn)
 
 	// Cloud provider with TemplateNodeInfo implemented.
 	provider1 := testprovider.NewTestAutoprovisioningCloudProvider(
 		nil, nil, nil, nil, nil,
-<<<<<<< HEAD
-		map[string]*schedulercache.NodeInfo{"ng3": tni, "ng4": tni})
-=======
 		map[string]*schedulernodeinfo.NodeInfo{"ng3": tni, "ng4": tni})
->>>>>>> d09c20dc
 	provider1.AddNodeGroup("ng1", 1, 10, 1) // Nodegroup with ready node.
 	provider1.AddNode("ng1", ready1)
 	provider1.AddNodeGroup("ng2", 1, 10, 1) // Nodegroup with ready and unready node.
@@ -421,13 +413,8 @@
 
 	predicateChecker := simulator.NewTestPredicateChecker()
 
-<<<<<<< HEAD
-	res, err := GetNodeInfosForGroups([]*apiv1.Node{unready4, unready3, ready2, ready1}, nil,
-		provider1, fakeClient, []*extensionsv1.DaemonSet{}, predicateChecker)
-=======
 	res, err := getNodeInfosForGroups([]*apiv1.Node{unready4, unready3, ready2, ready1}, nil,
 		provider1, registry, []*appsv1.DaemonSet{}, predicateChecker)
->>>>>>> d09c20dc
 	assert.NoError(t, err)
 	assert.Equal(t, 4, len(res))
 	info, found := res["ng1"]
@@ -444,13 +431,8 @@
 	assertEqualNodeCapacities(t, tn, info.Node())
 
 	// Test for a nodegroup without nodes and TemplateNodeInfo not implemented by cloud proivder
-<<<<<<< HEAD
-	res, err = GetNodeInfosForGroups([]*apiv1.Node{}, nil, provider2, fakeClient,
-		[]*extensionsv1.DaemonSet{}, predicateChecker)
-=======
 	res, err = getNodeInfosForGroups([]*apiv1.Node{}, nil, provider2, registry,
 		[]*appsv1.DaemonSet{}, predicateChecker)
->>>>>>> d09c20dc
 	assert.NoError(t, err)
 	assert.Equal(t, 0, len(res))
 }
@@ -470,11 +452,7 @@
 	SetNodeReadyState(ready6, true, time.Now())
 
 	tn := BuildTestNode("tn", 10000, 10000)
-<<<<<<< HEAD
-	tni := schedulercache.NewNodeInfo()
-=======
 	tni := schedulernodeinfo.NewNodeInfo()
->>>>>>> d09c20dc
 	tni.SetNode(tn)
 
 	lastDeletedGroup := ""
@@ -486,11 +464,7 @@
 	// Cloud provider with TemplateNodeInfo implemented.
 	provider1 := testprovider.NewTestAutoprovisioningCloudProvider(
 		nil, nil, nil, onDeleteGroup, nil,
-<<<<<<< HEAD
-		map[string]*schedulercache.NodeInfo{"ng3": tni, "ng4": tni})
-=======
 		map[string]*schedulernodeinfo.NodeInfo{"ng3": tni, "ng4": tni})
->>>>>>> d09c20dc
 	provider1.AddNodeGroup("ng1", 1, 10, 1) // Nodegroup with ready node.
 	provider1.AddNode("ng1", ready1)
 	provider1.AddNodeGroup("ng2", 1, 10, 1) // Nodegroup with ready and unready node.
@@ -502,20 +476,6 @@
 	provider1.AddNodeGroup("ng4", 0, 1000, 0) // Nodegroup without nodes (and 1 previously ready node).
 	provider1.AddNode("ng4", ready6)
 
-<<<<<<< HEAD
-	fakeClient := &fake.Clientset{}
-	fakeClient.Fake.AddReactor("list", "pods", func(action core.Action) (bool, runtime.Object, error) {
-		return true, &apiv1.PodList{Items: []apiv1.Pod{}}, nil
-	})
-
-	predicateChecker := simulator.NewTestPredicateChecker()
-
-	nodeInfoCache := make(map[string]*schedulercache.NodeInfo)
-
-	// Fill cache
-	res, err := GetNodeInfosForGroups([]*apiv1.Node{unready4, unready3, ready2, ready1}, nodeInfoCache,
-		provider1, fakeClient, []*extensionsv1.DaemonSet{}, predicateChecker)
-=======
 	podLister := kube_util.NewTestPodLister([]*apiv1.Pod{})
 	registry := kube_util.NewListerRegistry(nil, nil, podLister, nil, nil, nil, nil, nil, nil, nil)
 
@@ -526,7 +486,6 @@
 	// Fill cache
 	res, err := getNodeInfosForGroups([]*apiv1.Node{unready4, unready3, ready2, ready1}, nodeInfoCache,
 		provider1, registry, []*appsv1.DaemonSet{}, predicateChecker)
->>>>>>> d09c20dc
 	assert.NoError(t, err)
 	// Check results
 	assert.Equal(t, 4, len(res))
@@ -560,13 +519,8 @@
 	assert.Equal(t, "ng3", lastDeletedGroup)
 
 	// Check cache with all nodes removed
-<<<<<<< HEAD
-	res, err = GetNodeInfosForGroups([]*apiv1.Node{}, nodeInfoCache,
-		provider1, fakeClient, []*extensionsv1.DaemonSet{}, predicateChecker)
-=======
 	res, err = getNodeInfosForGroups([]*apiv1.Node{}, nodeInfoCache,
 		provider1, registry, []*appsv1.DaemonSet{}, predicateChecker)
->>>>>>> d09c20dc
 	assert.NoError(t, err)
 	// Check results
 	assert.Equal(t, 2, len(res))
@@ -585,15 +539,6 @@
 	assert.False(t, found)
 
 	// Fill cache manually
-<<<<<<< HEAD
-	infoNg4Node6 := schedulercache.NewNodeInfo()
-	err2 := infoNg4Node6.SetNode(ready6.DeepCopy())
-	assert.NoError(t, err2)
-	nodeInfoCache = map[string]*schedulercache.NodeInfo{"ng4": infoNg4Node6}
-	// Check if cache was used
-	res, err = GetNodeInfosForGroups([]*apiv1.Node{ready1, ready2}, nodeInfoCache,
-		provider1, fakeClient, []*extensionsv1.DaemonSet{}, predicateChecker)
-=======
 	infoNg4Node6 := schedulernodeinfo.NewNodeInfo()
 	err2 := infoNg4Node6.SetNode(ready6.DeepCopy())
 	assert.NoError(t, err2)
@@ -601,7 +546,6 @@
 	// Check if cache was used
 	res, err = getNodeInfosForGroups([]*apiv1.Node{ready1, ready2}, nodeInfoCache,
 		provider1, registry, []*appsv1.DaemonSet{}, predicateChecker)
->>>>>>> d09c20dc
 	assert.NoError(t, err)
 	assert.Equal(t, 2, len(res))
 	info, found = res["ng2"]
@@ -683,13 +627,8 @@
 func TestSanitizeLabels(t *testing.T) {
 	oldNode := BuildTestNode("ng1-1", 1000, 1000)
 	oldNode.Labels = map[string]string{
-<<<<<<< HEAD
-		kubeletapis.LabelHostname: "abc",
-		"x":                       "y",
-=======
 		apiv1.LabelHostname: "abc",
 		"x":                 "y",
->>>>>>> d09c20dc
 	}
 	node, err := sanitizeTemplateNode(oldNode, "bzium")
 	assert.NoError(t, err)
